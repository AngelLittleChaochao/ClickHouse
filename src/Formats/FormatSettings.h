#pragma once

#include <common/types.h>


namespace DB
{

/**
  * Various tweaks for input/output formats. Text serialization/deserialization
  * of data types also depend on some of these settings. It is different from
  * FormatFactorySettings in that it has all necessary user-provided settings
  * combined with information from context etc, that we can use directly during
  * serialization. In contrast, FormatFactorySettings' job is to reflect the
  * changes made to user-visible format settings, such as when tweaking the
  * the format for File engine.
  * NOTE Parameters for unrelated formats and unrelated data types are collected
  * in this struct - it prevents modularity, but they are difficult to separate.
  */
struct FormatSettings
{
    /// Format will be used for streaming. Not every formats support it
    /// Option means that each chunk of data need to be formatted independently. Also each chunk will be flushed at the end of processing.
    bool enable_streaming = false;

    bool skip_unknown_fields = false;
    bool with_names_use_header = false;
    bool write_statistics = true;
    bool import_nested_json = false;
    bool null_as_default = false;

    enum class DateTimeInputFormat
    {
        Basic,      /// Default format for fast parsing: YYYY-MM-DD hh:mm:ss (ISO-8601 without fractional part and timezone) or NNNNNNNNNN unix timestamp.
        BestEffort  /// Use sophisticated rules to parse whatever possible.
    };

    DateTimeInputFormat date_time_input_format = DateTimeInputFormat::Basic;

    enum class DateTimeOutputFormat
    {
        Simple,
        ISO,
        UnixTimestamp
    };

    DateTimeOutputFormat date_time_output_format = DateTimeOutputFormat::Simple;

    UInt64 input_allow_errors_num = 0;
    Float32 input_allow_errors_ratio = 0;

    struct
    {
        UInt64 row_group_size = 1000000;
    } arrow;

    struct
    {
        String schema_registry_url;
        String output_codec;
        UInt64 output_sync_interval = 16 * 1024;
        bool allow_missing_fields = false;
    } avro;

    struct CSV
    {
        char delimiter = ',';
        bool allow_single_quotes = true;
        bool allow_double_quotes = true;
        bool unquoted_null_literal_as_null = false;
        bool empty_as_default = false;
        bool crlf_end_of_line = false;
        bool input_format_enum_as_number = false;
    } csv;

    struct Custom
    {
        std::string result_before_delimiter;
        std::string result_after_delimiter;
        std::string row_before_delimiter;
        std::string row_after_delimiter;
        std::string row_between_delimiter;
        std::string field_delimiter;
        std::string escaping_rule;
    } custom;

    struct
    {
        bool array_of_rows = false;
        bool quote_64bit_integers = true;
        bool quote_denormals = true;
        bool escape_forward_slashes = true;
<<<<<<< HEAD
        bool named_tuple_as_object = false;
=======
        bool named_tuples_as_objects = false;
>>>>>>> bde805cb
        bool serialize_as_strings = false;
    } json;

    struct
    {
        UInt64 row_group_size = 1000000;
    } parquet;

    struct Pretty
    {
        UInt64 max_rows = 10000;
        UInt64 max_column_pad_width = 250;
        UInt64 max_value_width = 10000;
        bool color = true;

        bool output_format_pretty_row_numbers = false;

        enum class Charset
        {
            UTF8,
            ASCII,
        };

        Charset charset = Charset::UTF8;
    } pretty;

    struct
    {
        bool write_row_delimiters = true;
        /**
         * Some buffers (kafka / rabbit) split the rows internally using callback,
         * and always send one row per message, so we can push there formats
         * without framing / delimiters (like ProtobufSingle). In other cases,
         * we have to enforce exporting at most one row in the format output,
         * because Protobuf without delimiters is not generally useful.
         */
        bool allow_many_rows_no_delimiters = false;
    } protobuf;

    struct
    {
        std::string regexp;
        std::string escaping_rule;
        bool skip_unmatched = false;
    } regexp;

    struct
    {
        std::string format_schema;
        std::string format_schema_path;
        bool is_server = false;
    } schema;

    struct
    {
        String resultset_format;
        String row_format;
        String row_between_delimiter;
    } template_settings;

    struct
    {
        bool empty_as_default = false;
        bool crlf_end_of_line = false;
        String null_representation = "\\N";
        bool input_format_enum_as_number = false;
    } tsv;

    struct
    {
        bool interpret_expressions = true;
        bool deduce_templates_of_expressions = true;
        bool accurate_types_of_literals = true;
    } values;
};

}
<|MERGE_RESOLUTION|>--- conflicted
+++ resolved
@@ -90,11 +90,7 @@
         bool quote_64bit_integers = true;
         bool quote_denormals = true;
         bool escape_forward_slashes = true;
-<<<<<<< HEAD
-        bool named_tuple_as_object = false;
-=======
         bool named_tuples_as_objects = false;
->>>>>>> bde805cb
         bool serialize_as_strings = false;
     } json;
 
