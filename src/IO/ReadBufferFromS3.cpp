--- conflicted
+++ resolved
@@ -43,15 +43,11 @@
 
 bool ReadBufferFromS3::nextImpl()
 {
-<<<<<<< HEAD
-    initialize();
-=======
     /// Restoring valid value of `count()` during `nextImpl()`. See `ReadBuffer::next()`.
     pos = working_buffer.begin();
 
     if (!impl)
         impl = initialize();
->>>>>>> 20cced0a
 
     Stopwatch watch;
     bool next_result = false;
@@ -98,12 +94,8 @@
 
 off_t ReadBufferFromS3::seek(off_t offset_, int whence)
 {
-<<<<<<< HEAD
-    checkNotInitialized();
-=======
     if (impl)
         throw Exception("Seek is allowed only before first read attempt from the buffer.", ErrorCodes::CANNOT_SEEK_THROUGH_FILE);
->>>>>>> 20cced0a
 
     if (whence != SEEK_SET)
         throw Exception("Only SEEK_SET mode is allowed.", ErrorCodes::CANNOT_SEEK_THROUGH_FILE);
@@ -121,43 +113,19 @@
     return offset + count();
 }
 
-void ReadBufferFromS3::checkNotInitialized() const
-{
-    if (initialized)
-        throw Exception("Operation is allowed only before first read attempt from the buffer.", ErrorCodes::CANNOT_SEEK_THROUGH_FILE);
-}
-
-void ReadBufferFromS3::initialize()
-{
-<<<<<<< HEAD
-    if (initialized)
-        return;
-
-    impl = createImpl();
-    initialized = true;
-}
-
-std::unique_ptr<ReadBuffer> ReadBufferFromS3::createImpl()
+std::unique_ptr<ReadBuffer> ReadBufferFromS3::initialize()
 {
     LOG_TRACE(log, "Read S3 object. Bucket: {}, Key: {}, Offset: {}, Range End: {})",
-              bucket, key, offset, read_end);
-=======
-    LOG_TRACE(log, "Read S3 object. Bucket: {}, Key: {}, Offset: {}", bucket, key, getPosition());
->>>>>>> 20cced0a
+              bucket, key, getPosition(), read_end);
 
     Aws::S3::Model::GetObjectRequest req;
     req.SetBucket(bucket);
     req.SetKey(key);
-<<<<<<< HEAD
 
-    if (offset != 0 || read_end != 0)
+    if (getPosition() != 0 || read_end != 0)
     {
-        req.SetRange("bytes=" + std::to_string(offset)  + "-" + (read_end != 0 ? std::to_string(read_end) : ""));
+        req.SetRange("bytes=" + std::to_string(getPosition())  + "-" + (read_end != 0 ? std::to_string(read_end) : ""));
     }
-=======
-    if (getPosition())
-        req.SetRange("bytes=" + std::to_string(getPosition()) + "-");
->>>>>>> 20cced0a
 
     Aws::S3::Model::GetObjectOutcome outcome = client_ptr->GetObject(req);
 
@@ -172,7 +140,6 @@
 
 void ReadBufferFromS3::setRange(size_t begin, size_t end)
 {
-    checkNotInitialized();
     offset = static_cast<off_t>(begin);
     read_end = static_cast<off_t>(end);
 }
@@ -187,7 +154,7 @@
     if (from_range >= object_size)
         return nullptr;
 
-    auto reader = std::make_shared<ReadBufferFromS3>(client_ptr, bucket, key);
+    auto reader = std::make_shared<ReadBufferFromS3>(client_ptr, bucket, key, s3_max_single_read_retries);
 
     size_t to_range = from_range + range_step;
     /// Round last segment
