--- conflicted
+++ resolved
@@ -72,12 +72,8 @@
     size_t max_download_threads;
     size_t max_download_buffer_size;
 
-<<<<<<< HEAD
     S3AuthSettings auth_settings;
-    void updateAuthSettings(const Context & context);
-=======
     void updateAuthSettings(ContextPtr context);
->>>>>>> 3078fd7d
 };
 
 }
