#include <Common/formatReadable.h>
#include <Common/PODArray.h>
#include <Common/typeid_cast.h>
#include <Common/ThreadProfileEvents.h>

#include <IO/ConcatReadBuffer.h>
#include <IO/WriteBufferFromFile.h>
#include <IO/WriteBufferFromVector.h>
#include <IO/LimitReadBuffer.h>
#include <IO/copyData.h>

#include <DataStreams/BlockIO.h>
#include <DataStreams/copyData.h>
#include <DataStreams/IBlockInputStream.h>
#include <DataStreams/InputStreamFromASTInsertQuery.h>
#include <DataStreams/CountingBlockOutputStream.h>

#include <Parsers/ASTInsertQuery.h>
#include <Parsers/ASTSelectQuery.h>
#include <Parsers/ASTShowProcesslistQuery.h>
#include <Parsers/ASTIdentifier.h>
#include <Parsers/ASTLiteral.h>
#include <Parsers/ParserQuery.h>
#include <Parsers/parseQuery.h>
#include <Parsers/queryToString.h>
#include <Parsers/ASTWatchQuery.h>
#include <Parsers/Lexer.h>

#include <Storages/StorageInput.h>

#include <Access/EnabledQuota.h>
#include <Interpreters/InterpreterFactory.h>
#include <Interpreters/ProcessList.h>
#include <Interpreters/OpenTelemetryLog.h>
#include <Interpreters/QueryLog.h>
#include <Interpreters/InterpreterSetQuery.h>
#include <Interpreters/ReplaceQueryParameterVisitor.h>
#include <Interpreters/executeQuery.h>
#include <Interpreters/Context.h>
#include <Common/ProfileEvents.h>

#include <Interpreters/DNSCacheUpdater.h>
#include <Common/SensitiveDataMasker.h>

#include <Processors/Transforms/LimitsCheckingTransform.h>
#include <Processors/Transforms/MaterializingTransform.h>
#include <Processors/Formats/IOutputFormat.h>


namespace ProfileEvents
{
    extern const Event QueryMaskingRulesMatch;
    extern const Event FailedQuery;
    extern const Event FailedInsertQuery;
    extern const Event FailedSelectQuery;
    extern const Event QueryTimeMicroseconds;
    extern const Event SelectQueryTimeMicroseconds;
    extern const Event InsertQueryTimeMicroseconds;
}

namespace DB
{

namespace ErrorCodes
{
    extern const int INTO_OUTFILE_NOT_ALLOWED;
    extern const int QUERY_WAS_CANCELLED;
}


static void checkASTSizeLimits(const IAST & ast, const Settings & settings)
{
    if (settings.max_ast_depth)
        ast.checkDepth(settings.max_ast_depth);
    if (settings.max_ast_elements)
        ast.checkSize(settings.max_ast_elements);
}


static String joinLines(const String & query)
{
    /// Care should be taken. We don't join lines inside non-whitespace tokens (e.g. multiline string literals)
    ///  and we don't join line after comment (because it can be single-line comment).
    /// All other whitespaces replaced to a single whitespace.

    String res;
    const char * begin = query.data();
    const char * end = begin + query.size();

    Lexer lexer(begin, end);
    Token token = lexer.nextToken();
    for (; !token.isEnd(); token = lexer.nextToken())
    {
        if (token.type == TokenType::Whitespace)
        {
            res += ' ';
        }
        else if (token.type == TokenType::Comment)
        {
            res.append(token.begin, token.end);
            if (token.end < end && *token.end == '\n')
                res += '\n';
        }
        else
            res.append(token.begin, token.end);
    }

    return res;
}


static String prepareQueryForLogging(const String & query, Context & context)
{
    String res = query;

    // wiping sensitive data before cropping query by log_queries_cut_to_length,
    // otherwise something like credit card without last digit can go to log
    if (auto * masker = SensitiveDataMasker::getInstance())
    {
        auto matches = masker->wipeSensitiveData(res);
        if (matches > 0)
        {
            ProfileEvents::increment(ProfileEvents::QueryMaskingRulesMatch, matches);
        }
    }

    res = res.substr(0, context.getSettingsRef().log_queries_cut_to_length);

    return res;
}


/// Log query into text log (not into system table).
static void logQuery(const String & query, const Context & context, bool internal)
{
    if (internal)
    {
        LOG_DEBUG(&Poco::Logger::get("executeQuery"), "(internal) {}", joinLines(query));
    }
    else
    {
        const auto & client_info = context.getClientInfo();

        const auto & current_query_id = client_info.current_query_id;
        const auto & initial_query_id = client_info.initial_query_id;
        const auto & current_user = client_info.current_user;

        LOG_DEBUG(&Poco::Logger::get("executeQuery"), "(from {}{}{}) {}",
            client_info.current_address.toString(),
            (current_user != "default" ? ", user: " + current_user : ""),
            (!initial_query_id.empty() && current_query_id != initial_query_id ? ", initial_query_id: " + initial_query_id : std::string()),
            joinLines(query));

        if (client_info.opentelemetry_trace_id)
        {
            LOG_TRACE(&Poco::Logger::get("executeQuery"),
                "OpenTelemetry trace id {:x}, span id {}, parent span id {}",
                client_info.opentelemetry_trace_id,
                client_info.opentelemetry_span_id,
                client_info.opentelemetry_parent_span_id);
        }
    }
}


/// Call this inside catch block.
static void setExceptionStackTrace(QueryLogElement & elem)
{
    /// Disable memory tracker for stack trace.
    /// Because if exception is "Memory limit (for query) exceed", then we probably can't allocate another one string.
    auto temporarily_disable_memory_tracker = getCurrentMemoryTrackerActionLock();

    try
    {
        throw;
    }
    catch (const std::exception & e)
    {
        elem.stack_trace = getExceptionStackTraceString(e);
    }
    catch (...) {}
}


/// Log exception (with query info) into text log (not into system table).
static void logException(Context & context, QueryLogElement & elem)
{
    if (elem.stack_trace.empty())
        LOG_ERROR(&Poco::Logger::get("executeQuery"), "{} (from {}) (in query: {})",
            elem.exception, context.getClientInfo().current_address.toString(), joinLines(elem.query));
    else
        LOG_ERROR(&Poco::Logger::get("executeQuery"), "{} (from {}) (in query: {})"
            ", Stack trace (when copying this message, always include the lines below):\n\n{}",
            elem.exception, context.getClientInfo().current_address.toString(), joinLines(elem.query), elem.stack_trace);
}

inline UInt64 time_in_microseconds(std::chrono::time_point<std::chrono::system_clock> timepoint)
{
    return std::chrono::duration_cast<std::chrono::microseconds>(timepoint.time_since_epoch()).count();
}


inline UInt64 time_in_seconds(std::chrono::time_point<std::chrono::system_clock> timepoint)
{
    return std::chrono::duration_cast<std::chrono::seconds>(timepoint.time_since_epoch()).count();
}

static void onExceptionBeforeStart(const String & query_for_logging, Context & context, UInt64 current_time_us, ASTPtr ast)
{
    /// Exception before the query execution.
    if (auto quota = context.getQuota())
        quota->used(Quota::ERRORS, 1, /* check_exceeded = */ false);

    const Settings & settings = context.getSettingsRef();

    /// Log the start of query execution into the table if necessary.
    QueryLogElement elem;

    elem.type = QueryLogElementType::EXCEPTION_BEFORE_START;

    // all callers to onExceptionBeforeStart method construct the timespec for event_time and
    // event_time_microseconds from the same time point. So, it can be assumed that both of these
    // times are equal upto the precision of a second.
<<<<<<< HEAD
    elem.event_time = current_time_us / 1000000;
    elem.query_start_time = current_time_us / 1000000;
    elem.query_start_time_microseconds = current_time_us;
=======
    elem.event_time = current_time;
    elem.event_time_microseconds = current_time_microseconds;
    elem.query_start_time = current_time;
    elem.query_start_time_microseconds = current_time_microseconds;
>>>>>>> 72c3ee74

    elem.current_database = context.getCurrentDatabase();
    elem.query = query_for_logging;
    elem.exception_code = getCurrentExceptionCode();
    elem.exception = getCurrentExceptionMessage(false);

    elem.client_info = context.getClientInfo();

    if (settings.calculate_text_stack_trace)
        setExceptionStackTrace(elem);
    logException(context, elem);

    /// Update performance counters before logging to query_log
    CurrentThread::finalizePerformanceCounters();

    if (settings.log_queries && elem.type >= settings.log_queries_min_type)
        if (auto query_log = context.getQueryLog())
            query_log->add(elem);

    if (auto opentelemetry_log = context.getOpenTelemetryLog();
        context.getClientInfo().opentelemetry_trace_id
            && opentelemetry_log)
    {
        OpenTelemetrySpanLogElement span;
        span.trace_id = context.getClientInfo().opentelemetry_trace_id;
        span.span_id = context.getClientInfo().opentelemetry_span_id;
        span.parent_span_id = context.getClientInfo().opentelemetry_parent_span_id;
        span.operation_name = "query";
        span.start_time_us = current_time_us;
        span.finish_time_us = current_time_us;
        span.duration_ns = 0;

        // keep values synchonized to type enum in QueryLogElement::createBlock
        span.attribute_names.push_back("clickhouse.query_status");
        span.attribute_values.push_back("ExceptionBeforeStart");

        span.attribute_names.push_back("db.statement");
        span.attribute_values.push_back(elem.query);

        span.attribute_names.push_back("clickhouse.query_id");
        span.attribute_values.push_back(elem.client_info.current_query_id);

        if (!context.getClientInfo().opentelemetry_tracestate.empty())
        {
            span.attribute_names.push_back("clickhouse.tracestate");
            span.attribute_values.push_back(
                context.getClientInfo().opentelemetry_tracestate);
        }

        opentelemetry_log->add(span);
    }

    ProfileEvents::increment(ProfileEvents::FailedQuery);

    if (ast)
    {
        if (ast->as<ASTSelectQuery>() || ast->as<ASTSelectWithUnionQuery>())
        {
            ProfileEvents::increment(ProfileEvents::FailedSelectQuery);
        }
        else if (ast->as<ASTInsertQuery>())
        {
            ProfileEvents::increment(ProfileEvents::FailedInsertQuery);
        }
    }
}

static void setQuerySpecificSettings(ASTPtr & ast, Context & context)
{
    if (auto * ast_insert_into = dynamic_cast<ASTInsertQuery *>(ast.get()))
    {
        if (ast_insert_into->watch)
            context.setSetting("output_format_enable_streaming", 1);
    }
}

static std::tuple<ASTPtr, BlockIO> executeQueryImpl(
    const char * begin,
    const char * end,
    Context & context,
    bool internal,
    QueryProcessingStage::Enum stage,
    bool has_query_tail,
    ReadBuffer * istr)
{
    const auto current_time = std::chrono::system_clock::now();

    /// If we already executing query and it requires to execute internal query, than
    /// don't replace thread context with given (it can be temporary). Otherwise, attach context to thread.
    if (!internal)
    {
        context.makeQueryContext();
        CurrentThread::attachQueryContext(context);
    }

    const Settings & settings = context.getSettingsRef();

    ParserQuery parser(end, settings.enable_debug_queries);
    ASTPtr ast;
    const char * query_end;

    /// Don't limit the size of internal queries.
    size_t max_query_size = 0;
    if (!internal)
        max_query_size = settings.max_query_size;

    try
    {
        /// TODO Parser should fail early when max_query_size limit is reached.
        ast = parseQuery(parser, begin, end, "", max_query_size, settings.max_parser_depth);

        auto * insert_query = ast->as<ASTInsertQuery>();

        if (insert_query && insert_query->settings_ast)
            InterpreterSetQuery(insert_query->settings_ast, context).executeForCurrentContext();

        if (insert_query && insert_query->data)
        {
            query_end = insert_query->data;
            insert_query->has_tail = has_query_tail;
        }
        else
        {
            query_end = end;
        }
    }
    catch (...)
    {
        /// Anyway log the query.
        String query = String(begin, begin + std::min(end - begin, static_cast<ptrdiff_t>(max_query_size)));

        auto query_for_logging = prepareQueryForLogging(query, context);
        logQuery(query_for_logging, context, internal);

        if (!internal)
<<<<<<< HEAD
            onExceptionBeforeStart(query_for_logging, context, time_in_microseconds(current_time), ast);
=======
        {
            onExceptionBeforeStart(query_for_logging, context, current_time, current_time_microseconds, ast);
        }
>>>>>>> 72c3ee74

        throw;
    }

    setQuerySpecificSettings(ast, context);

    /// Copy query into string. It will be written to log and presented in processlist. If an INSERT query, string will not include data to insertion.
    String query(begin, query_end);
    BlockIO res;

    String query_for_logging;

    try
    {
        /// Replace ASTQueryParameter with ASTLiteral for prepared statements.
        if (context.hasQueryParameters())
        {
            ReplaceQueryParameterVisitor visitor(context.getQueryParameters());
            visitor.visit(ast);

            /// Get new query after substitutions.
            query = serializeAST(*ast);
        }

        query_for_logging = prepareQueryForLogging(query, context);

        logQuery(query_for_logging, context, internal);

        /// Check the limits.
        checkASTSizeLimits(*ast, settings);

        /// Put query to process list. But don't put SHOW PROCESSLIST query itself.
        ProcessList::EntryPtr process_list_entry;
        if (!internal && !ast->as<ASTShowProcesslistQuery>())
        {
            /// processlist also has query masked now, to avoid secrets leaks though SHOW PROCESSLIST by other users.
            process_list_entry = context.getProcessList().insert(query_for_logging, ast.get(), context);
            context.setProcessListElement(&process_list_entry->get());
        }

        /// Load external tables if they were provided
        context.initializeExternalTablesIfSet();

        auto * insert_query = ast->as<ASTInsertQuery>();
        if (insert_query && insert_query->select)
        {
            /// Prepare Input storage before executing interpreter if we already got a buffer with data.
            if (istr)
            {
                ASTPtr input_function;
                insert_query->tryFindInputFunction(input_function);
                if (input_function)
                {
                    StoragePtr storage = context.executeTableFunction(input_function);
                    auto & input_storage = dynamic_cast<StorageInput &>(*storage);
                    auto input_metadata_snapshot = input_storage.getInMemoryMetadataPtr();
                    BlockInputStreamPtr input_stream = std::make_shared<InputStreamFromASTInsertQuery>(
                        ast, istr, input_metadata_snapshot->getSampleBlock(), context, input_function);
                    input_storage.setInputStream(input_stream);
                }
            }
        }
        else
            /// reset Input callbacks if query is not INSERT SELECT
            context.resetInputCallbacks();

        auto interpreter = InterpreterFactory::get(ast, context, stage);

        std::shared_ptr<const EnabledQuota> quota;
        if (!interpreter->ignoreQuota())
        {
            quota = context.getQuota();
            if (quota)
            {
                quota->used(Quota::QUERIES, 1);
                quota->checkExceeded(Quota::ERRORS);
            }
        }

        StreamLocalLimits limits;
        if (!interpreter->ignoreLimits())
        {
            limits.mode = LimitsMode::LIMITS_CURRENT;
            limits.size_limits = SizeLimits(settings.max_result_rows, settings.max_result_bytes, settings.result_overflow_mode);
        }

        res = interpreter->execute();
        QueryPipeline & pipeline = res.pipeline;
        bool use_processors = pipeline.initialized();

        if (res.pipeline.initialized())
            use_processors = true;

        if (const auto * insert_interpreter = typeid_cast<const InterpreterInsertQuery *>(&*interpreter))
        {
            /// Save insertion table (not table function). TODO: support remote() table function.
            auto table_id = insert_interpreter->getDatabaseTable();
            if (!table_id.empty())
                context.setInsertionTable(std::move(table_id));
        }

        if (process_list_entry)
        {
            /// Query was killed before execution
            if ((*process_list_entry)->isKilled())
                throw Exception("Query '" + (*process_list_entry)->getInfo().client_info.current_query_id + "' is killed in pending state",
                    ErrorCodes::QUERY_WAS_CANCELLED);
            else if (!use_processors)
                (*process_list_entry)->setQueryStreams(res);
        }

        /// Hold element of process list till end of query execution.
        res.process_list_entry = process_list_entry;

        if (use_processors)
        {
            /// Limits on the result, the quota on the result, and also callback for progress.
            /// Limits apply only to the final result.
            pipeline.setProgressCallback(context.getProgressCallback());
            pipeline.setProcessListElement(context.getProcessListElement());
            if (stage == QueryProcessingStage::Complete && !pipeline.isCompleted())
            {
                pipeline.resize(1);
                pipeline.addSimpleTransform([&](const Block & header)
                {
                    auto transform = std::make_shared<LimitsCheckingTransform>(header, limits);
                    transform->setQuota(quota);
                    return transform;
                });
            }
        }
        else
        {
            /// Limits on the result, the quota on the result, and also callback for progress.
            /// Limits apply only to the final result.
            if (res.in)
            {
                res.in->setProgressCallback(context.getProgressCallback());
                res.in->setProcessListElement(context.getProcessListElement());
                if (stage == QueryProcessingStage::Complete)
                {
                    if (!interpreter->ignoreQuota())
                        res.in->setQuota(quota);
                    if (!interpreter->ignoreLimits())
                        res.in->setLimits(limits);
                }
            }

            if (res.out)
            {
                if (auto * stream = dynamic_cast<CountingBlockOutputStream *>(res.out.get()))
                {
                    stream->setProcessListElement(context.getProcessListElement());
                }
            }
        }

        /// Everything related to query log.
        {
            QueryLogElement elem;

            elem.type = QueryLogElementType::QUERY_START;

<<<<<<< HEAD
            elem.event_time = time_in_seconds(current_time);
            elem.query_start_time = time_in_seconds(current_time);
            elem.query_start_time_microseconds = time_in_microseconds(current_time);
=======
            elem.event_time = current_time;
            elem.event_time_microseconds = current_time_microseconds;
            elem.query_start_time = current_time;
            elem.query_start_time_microseconds = current_time_microseconds;
>>>>>>> 72c3ee74

            elem.current_database = context.getCurrentDatabase();
            elem.query = query_for_logging;

            elem.client_info = context.getClientInfo();

            bool log_queries = settings.log_queries && !internal;

            /// Log into system table start of query execution, if need.
            if (log_queries)
            {
                if (settings.log_query_settings)
                    elem.query_settings = std::make_shared<Settings>(context.getSettingsRef());

                if (elem.type >= settings.log_queries_min_type)
                {
                    if (auto query_log = context.getQueryLog())
                        query_log->add(elem);
                }
            }

            /// Common code for finish and exception callbacks
            auto status_info_to_query_log = [](QueryLogElement &element, const QueryStatusInfo &info, const ASTPtr query_ast) mutable
            {
                DB::UInt64 query_time = info.elapsed_seconds * 1000000;
                ProfileEvents::increment(ProfileEvents::QueryTimeMicroseconds, query_time);
                if (query_ast->as<ASTSelectQuery>() || query_ast->as<ASTSelectWithUnionQuery>())
                {
                    ProfileEvents::increment(ProfileEvents::SelectQueryTimeMicroseconds, query_time);
                }
                else if (query_ast->as<ASTInsertQuery>())
                {
                    ProfileEvents::increment(ProfileEvents::InsertQueryTimeMicroseconds, query_time);
                }

                element.query_duration_ms = info.elapsed_seconds * 1000;

                element.read_rows = info.read_rows;
                element.read_bytes = info.read_bytes;

                element.written_rows = info.written_rows;
                element.written_bytes = info.written_bytes;

                element.memory_usage = info.peak_memory_usage > 0 ? info.peak_memory_usage : 0;

                element.thread_ids = std::move(info.thread_ids);
                element.profile_counters = std::move(info.profile_counters);
            };

            /// Also make possible for caller to log successful query finish and exception during execution.
            auto finish_callback = [elem, &context, ast, log_queries, log_queries_min_type = settings.log_queries_min_type,
                status_info_to_query_log]
                (IBlockInputStream * stream_in, IBlockOutputStream * stream_out, QueryPipeline * query_pipeline) mutable
            {
                QueryStatus * process_list_elem = context.getProcessListElement();

                if (!process_list_elem)
                    return;

                /// Update performance counters before logging to query_log
                CurrentThread::finalizePerformanceCounters();

                QueryStatusInfo info = process_list_elem->getInfo(true, context.getSettingsRef().log_profile_events);

                double elapsed_seconds = info.elapsed_seconds;

                elem.type = QueryLogElementType::QUERY_FINISH;

<<<<<<< HEAD
                const auto finish_time = std::chrono::system_clock::now();

                elem.event_time = time_in_seconds(finish_time);

=======
                // construct event_time and event_time_microseconds using the same time point
                // so that the two times will always be equal up to a precision of a second.
                const auto time_now = std::chrono::system_clock::now();
                elem.event_time = time_in_seconds(time_now);
                elem.event_time_microseconds = time_in_microseconds(time_now);
>>>>>>> 72c3ee74
                status_info_to_query_log(elem, info, ast);

                auto progress_callback = context.getProgressCallback();

                if (progress_callback)
                    progress_callback(Progress(WriteProgress(info.written_rows, info.written_bytes)));

                if (stream_in)
                {
                    const BlockStreamProfileInfo & stream_in_info = stream_in->getProfileInfo();

                    /// NOTE: INSERT SELECT query contains zero metrics
                    elem.result_rows = stream_in_info.rows;
                    elem.result_bytes = stream_in_info.bytes;
                }
                else if (stream_out) /// will be used only for ordinary INSERT queries
                {
                    if (const auto * counting_stream = dynamic_cast<const CountingBlockOutputStream *>(stream_out))
                    {
                        /// NOTE: Redundancy. The same values could be extracted from process_list_elem->progress_out.query_settings = process_list_elem->progress_in
                        elem.result_rows = counting_stream->getProgress().read_rows;
                        elem.result_bytes = counting_stream->getProgress().read_bytes;
                    }
                }
                else if (query_pipeline)
                {
                    if (const auto * output_format = query_pipeline->getOutputFormat())
                    {
                        elem.result_rows = output_format->getResultRows();
                        elem.result_bytes = output_format->getResultBytes();
                    }
                }

                if (elem.read_rows != 0)
                {
                    LOG_INFO(&Poco::Logger::get("executeQuery"), "Read {} rows, {} in {} sec., {} rows/sec., {}/sec.",
                        elem.read_rows, ReadableSize(elem.read_bytes), elapsed_seconds,
                        static_cast<size_t>(elem.read_rows / elapsed_seconds),
                        ReadableSize(elem.read_bytes / elapsed_seconds));
                }

                elem.thread_ids = std::move(info.thread_ids);
                elem.profile_counters = std::move(info.profile_counters);

                if (log_queries && elem.type >= log_queries_min_type)
                {
                    if (auto query_log = context.getQueryLog())
                        query_log->add(elem);
                }

                if (auto opentelemetry_log = context.getOpenTelemetryLog();
                    context.getClientInfo().opentelemetry_trace_id
                        && opentelemetry_log)
                {
                    OpenTelemetrySpanLogElement span;
                    span.trace_id = context.getClientInfo().opentelemetry_trace_id;
                    span.span_id = context.getClientInfo().opentelemetry_span_id;
                    span.parent_span_id = context.getClientInfo().opentelemetry_parent_span_id;
                    span.operation_name = "query";
                    span.start_time_us = elem.query_start_time_microseconds;
                    span.finish_time_us = time_in_microseconds(finish_time);
                    span.duration_ns = elapsed_seconds * 1000000000;

                    // keep values synchonized to type enum in QueryLogElement::createBlock
                    span.attribute_names.push_back("clickhouse.query_status");
                    span.attribute_values.push_back("QueryFinish");

                    span.attribute_names.push_back("db.statement");
                    span.attribute_values.push_back(elem.query);

                    span.attribute_names.push_back("clickhouse.query_id");
                    span.attribute_values.push_back(elem.client_info.current_query_id);
                    if (!context.getClientInfo().opentelemetry_tracestate.empty())
                    {
                        span.attribute_names.push_back("clickhouse.tracestate");
                        span.attribute_values.push_back(
                            context.getClientInfo().opentelemetry_tracestate);
                    }

                    opentelemetry_log->add(span);
                }
            };

            auto exception_callback = [elem, &context, ast, log_queries, log_queries_min_type = settings.log_queries_min_type, quota(quota),
                    status_info_to_query_log] () mutable
            {
                if (quota)
                    quota->used(Quota::ERRORS, 1, /* check_exceeded = */ false);

                elem.type = QueryLogElementType::EXCEPTION_WHILE_PROCESSING;

                // event_time and event_time_microseconds are being constructed from the same time point
                // to ensure that both the times will be equal upto the precision of a second.
                const auto time_now = std::chrono::system_clock::now();

                elem.event_time = time_in_seconds(time_now);
                elem.event_time_microseconds = time_in_microseconds(time_now);
                elem.query_duration_ms = 1000 * (elem.event_time - elem.query_start_time);
                elem.exception_code = getCurrentExceptionCode();
                elem.exception = getCurrentExceptionMessage(false);

                QueryStatus * process_list_elem = context.getProcessListElement();
                const Settings & current_settings = context.getSettingsRef();

                /// Update performance counters before logging to query_log
                CurrentThread::finalizePerformanceCounters();

                if (process_list_elem)
                {
                    QueryStatusInfo info = process_list_elem->getInfo(true, current_settings.log_profile_events, false);
                    status_info_to_query_log(elem, info, ast);
                }

                if (current_settings.calculate_text_stack_trace)
                    setExceptionStackTrace(elem);
                logException(context, elem);

                /// In case of exception we log internal queries also
                if (log_queries && elem.type >= log_queries_min_type)
                {
                    if (auto query_log = context.getQueryLog())
                        query_log->add(elem);
                }

                ProfileEvents::increment(ProfileEvents::FailedQuery);
                if (ast->as<ASTSelectQuery>() || ast->as<ASTSelectWithUnionQuery>())
                {
                    ProfileEvents::increment(ProfileEvents::FailedSelectQuery);
                }
                else if (ast->as<ASTInsertQuery>())
                {
                    ProfileEvents::increment(ProfileEvents::FailedInsertQuery);
                }

            };

            res.finish_callback = std::move(finish_callback);
            res.exception_callback = std::move(exception_callback);

            if (!internal && res.in)
            {
                std::stringstream log_str;
                log_str << "Query pipeline:\n";
                res.in->dumpTree(log_str);
                LOG_DEBUG(&Poco::Logger::get("executeQuery"), log_str.str());
            }
        }
    }
    catch (...)
    {
        if (!internal)
        {
            if (query_for_logging.empty())
                query_for_logging = prepareQueryForLogging(query, context);

            onExceptionBeforeStart(query_for_logging, context, time_in_microseconds(current_time), ast);
        }

        throw;
    }

    return std::make_tuple(ast, std::move(res));
}


BlockIO executeQuery(
    const String & query,
    Context & context,
    bool internal,
    QueryProcessingStage::Enum stage,
    bool may_have_embedded_data)
{
    ASTPtr ast;
    BlockIO streams;
    std::tie(ast, streams) = executeQueryImpl(query.data(), query.data() + query.size(), context,
        internal, stage, !may_have_embedded_data, nullptr);

    if (const auto * ast_query_with_output = dynamic_cast<const ASTQueryWithOutput *>(ast.get()))
    {
        String format_name = ast_query_with_output->format
                ? getIdentifierName(ast_query_with_output->format)
                : context.getDefaultFormat();

        if (format_name == "Null")
            streams.null_format = true;
    }

    return streams;
}

BlockIO executeQuery(
        const String & query,
        Context & context,
        bool internal,
        QueryProcessingStage::Enum stage,
        bool may_have_embedded_data,
        bool allow_processors)
{
    BlockIO res = executeQuery(query, context, internal, stage, may_have_embedded_data);

    if (!allow_processors && res.pipeline.initialized())
        res.in = res.getInputStream();

    return res;
}


void executeQuery(
    ReadBuffer & istr,
    WriteBuffer & ostr,
    bool allow_into_outfile,
    Context & context,
    std::function<void(const String &, const String &, const String &, const String &)> set_result_details)
{
    PODArray<char> parse_buf;
    const char * begin;
    const char * end;

    /// If 'istr' is empty now, fetch next data into buffer.
    if (!istr.hasPendingData())
        istr.next();

    size_t max_query_size = context.getSettingsRef().max_query_size;

    bool may_have_tail;
    if (istr.buffer().end() - istr.position() > static_cast<ssize_t>(max_query_size))
    {
        /// If remaining buffer space in 'istr' is enough to parse query up to 'max_query_size' bytes, then parse inplace.
        begin = istr.position();
        end = istr.buffer().end();
        istr.position() += end - begin;
        /// Actually we don't know will query has additional data or not.
        /// But we can't check istr.eof(), because begin and end pointers will became invalid
        may_have_tail = true;
    }
    else
    {
        /// If not - copy enough data into 'parse_buf'.
        WriteBufferFromVector<PODArray<char>> out(parse_buf);
        LimitReadBuffer limit(istr, max_query_size + 1, false);
        copyData(limit, out);
        out.finalize();

        begin = parse_buf.data();
        end = begin + parse_buf.size();
        /// Can check stream for eof, because we have copied data
        may_have_tail = !istr.eof();
    }

    ASTPtr ast;
    BlockIO streams;

    std::tie(ast, streams) = executeQueryImpl(begin, end, context, false, QueryProcessingStage::Complete, may_have_tail, &istr);

    auto & pipeline = streams.pipeline;

    try
    {
        if (streams.out)
        {
            InputStreamFromASTInsertQuery in(ast, &istr, streams.out->getHeader(), context, nullptr);
            copyData(in, *streams.out);
        }

        if (streams.in)
        {
            /// FIXME: try to prettify this cast using `as<>()`
            const auto * ast_query_with_output = dynamic_cast<const ASTQueryWithOutput *>(ast.get());

            WriteBuffer * out_buf = &ostr;
            std::optional<WriteBufferFromFile> out_file_buf;
            if (ast_query_with_output && ast_query_with_output->out_file)
            {
                if (!allow_into_outfile)
                    throw Exception("INTO OUTFILE is not allowed", ErrorCodes::INTO_OUTFILE_NOT_ALLOWED);

                const auto & out_file = ast_query_with_output->out_file->as<ASTLiteral &>().value.safeGet<std::string>();
                out_file_buf.emplace(out_file, DBMS_DEFAULT_BUFFER_SIZE, O_WRONLY | O_EXCL | O_CREAT);
                out_buf = &*out_file_buf;
            }

            String format_name = ast_query_with_output && (ast_query_with_output->format != nullptr)
                ? getIdentifierName(ast_query_with_output->format)
                : context.getDefaultFormat();

            if (ast_query_with_output && ast_query_with_output->settings_ast)
                InterpreterSetQuery(ast_query_with_output->settings_ast, context).executeForCurrentContext();

            BlockOutputStreamPtr out = context.getOutputFormat(format_name, *out_buf, streams.in->getHeader());

            /// Save previous progress callback if any. TODO Do it more conveniently.
            auto previous_progress_callback = context.getProgressCallback();

            /// NOTE Progress callback takes shared ownership of 'out'.
            streams.in->setProgressCallback([out, previous_progress_callback] (const Progress & progress)
            {
                if (previous_progress_callback)
                    previous_progress_callback(progress);
                out->onProgress(progress);
            });

            if (set_result_details)
                set_result_details(context.getClientInfo().current_query_id, out->getContentType(), format_name, DateLUT::instance().getTimeZone());

            copyData(*streams.in, *out, [](){ return false; }, [&out](const Block &) { out->flush(); });
        }

        if (pipeline.initialized())
        {
            const ASTQueryWithOutput * ast_query_with_output = dynamic_cast<const ASTQueryWithOutput *>(ast.get());

            WriteBuffer * out_buf = &ostr;
            std::optional<WriteBufferFromFile> out_file_buf;
            if (ast_query_with_output && ast_query_with_output->out_file)
            {
                if (!allow_into_outfile)
                    throw Exception("INTO OUTFILE is not allowed", ErrorCodes::INTO_OUTFILE_NOT_ALLOWED);

                const auto & out_file = typeid_cast<const ASTLiteral &>(*ast_query_with_output->out_file).value.safeGet<std::string>();
                out_file_buf.emplace(out_file, DBMS_DEFAULT_BUFFER_SIZE, O_WRONLY | O_EXCL | O_CREAT);
                out_buf = &*out_file_buf;
            }

            String format_name = ast_query_with_output && (ast_query_with_output->format != nullptr)
                                 ? getIdentifierName(ast_query_with_output->format)
                                 : context.getDefaultFormat();

            if (ast_query_with_output && ast_query_with_output->settings_ast)
                InterpreterSetQuery(ast_query_with_output->settings_ast, context).executeForCurrentContext();

            if (!pipeline.isCompleted())
            {
                pipeline.addSimpleTransform([](const Block & header)
                {
                    return std::make_shared<MaterializingTransform>(header);
                });

                auto out = context.getOutputFormatProcessor(format_name, *out_buf, pipeline.getHeader());
                out->setAutoFlush();

                /// Save previous progress callback if any. TODO Do it more conveniently.
                auto previous_progress_callback = context.getProgressCallback();

                /// NOTE Progress callback takes shared ownership of 'out'.
                pipeline.setProgressCallback([out, previous_progress_callback] (const Progress & progress)
                {
                    if (previous_progress_callback)
                        previous_progress_callback(progress);
                    out->onProgress(progress);
                });

                if (set_result_details)
                    set_result_details(context.getClientInfo().current_query_id, out->getContentType(), format_name, DateLUT::instance().getTimeZone());

                pipeline.setOutputFormat(std::move(out));
            }
            else
            {
                pipeline.setProgressCallback(context.getProgressCallback());
            }

            {
                auto executor = pipeline.execute();
                executor->execute(pipeline.getNumThreads());
            }
        }
    }
    catch (...)
    {
        streams.onException();
        throw;
    }

    streams.onFinish();
}

}<|MERGE_RESOLUTION|>--- conflicted
+++ resolved
@@ -221,16 +221,10 @@
     // all callers to onExceptionBeforeStart method construct the timespec for event_time and
     // event_time_microseconds from the same time point. So, it can be assumed that both of these
     // times are equal upto the precision of a second.
-<<<<<<< HEAD
     elem.event_time = current_time_us / 1000000;
+    elem.event_time_microseconds = current_time_us;
     elem.query_start_time = current_time_us / 1000000;
     elem.query_start_time_microseconds = current_time_us;
-=======
-    elem.event_time = current_time;
-    elem.event_time_microseconds = current_time_microseconds;
-    elem.query_start_time = current_time;
-    elem.query_start_time_microseconds = current_time_microseconds;
->>>>>>> 72c3ee74
 
     elem.current_database = context.getCurrentDatabase();
     elem.query = query_for_logging;
@@ -366,13 +360,9 @@
         logQuery(query_for_logging, context, internal);
 
         if (!internal)
-<<<<<<< HEAD
+        {
             onExceptionBeforeStart(query_for_logging, context, time_in_microseconds(current_time), ast);
-=======
-        {
-            onExceptionBeforeStart(query_for_logging, context, current_time, current_time_microseconds, ast);
-        }
->>>>>>> 72c3ee74
+        }
 
         throw;
     }
@@ -536,16 +526,10 @@
 
             elem.type = QueryLogElementType::QUERY_START;
 
-<<<<<<< HEAD
             elem.event_time = time_in_seconds(current_time);
+            elem.event_time_microseconds = time_in_microseconds(current_time);
             elem.query_start_time = time_in_seconds(current_time);
             elem.query_start_time_microseconds = time_in_microseconds(current_time);
-=======
-            elem.event_time = current_time;
-            elem.event_time_microseconds = current_time_microseconds;
-            elem.query_start_time = current_time;
-            elem.query_start_time_microseconds = current_time_microseconds;
->>>>>>> 72c3ee74
 
             elem.current_database = context.getCurrentDatabase();
             elem.query = query_for_logging;
@@ -614,18 +598,11 @@
 
                 elem.type = QueryLogElementType::QUERY_FINISH;
 
-<<<<<<< HEAD
-                const auto finish_time = std::chrono::system_clock::now();
-
-                elem.event_time = time_in_seconds(finish_time);
-
-=======
                 // construct event_time and event_time_microseconds using the same time point
                 // so that the two times will always be equal up to a precision of a second.
-                const auto time_now = std::chrono::system_clock::now();
-                elem.event_time = time_in_seconds(time_now);
-                elem.event_time_microseconds = time_in_microseconds(time_now);
->>>>>>> 72c3ee74
+                const auto finish_time = std::chrono::system_clock::now();
+                elem.event_time = time_in_seconds(finish_time);
+                elem.event_time_microseconds = time_in_microseconds(finish_time);
                 status_info_to_query_log(elem, info, ast);
 
                 auto progress_callback = context.getProgressCallback();
