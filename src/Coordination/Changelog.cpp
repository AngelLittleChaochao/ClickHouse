--- conflicted
+++ resolved
@@ -319,19 +319,10 @@
 
             ChangelogReader reader(changelog_description.path);
             last_log_read_result = reader.readChangelog(logs, start_to_read_from, index_to_start_pos, log);
-<<<<<<< HEAD
-
             /// Otherwise we have already initialized it
             if (min_log_id == 0)
                 min_log_id = last_log_read_result->first_read_index;
 
-=======
-
-            /// Otherwise we have already initialized it
-            if (min_log_id == 0)
-                min_log_id = last_log_read_result->first_read_index;
-
->>>>>>> 04d7ed58
             if (last_log_read_result->last_read_index != 0)
                 max_log_id = last_log_read_result->last_read_index;
             last_log_read_result->log_start_index = changelog_description.from_log_index;
