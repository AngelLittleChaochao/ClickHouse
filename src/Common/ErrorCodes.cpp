#include <Common/ErrorCodes.h>
#include <Common/Exception.h>
#include <chrono>

/** Previously, these constants were located in one enum.
  * But in this case there is a problem: when you add a new constant, you need to recompile
  * all translation units that use at least one constant (almost the whole project).
  * Therefore it is made so that definitions of constants are located here, in one file,
  * and their declaration are in different files, at the place of use.
  *
  * Later it was converted to the lookup table, to provide:
  * - errorCodeToName()
  * - system.errors table
  */

#define APPLY_FOR_ERROR_CODES(M) \
    M(0, OK) \
    M(1, UNSUPPORTED_METHOD) \
    M(2, UNSUPPORTED_PARAMETER) \
    M(3, UNEXPECTED_END_OF_FILE) \
    M(4, EXPECTED_END_OF_FILE) \
    M(6, CANNOT_PARSE_TEXT) \
    M(7, INCORRECT_NUMBER_OF_COLUMNS) \
    M(8, THERE_IS_NO_COLUMN) \
    M(9, SIZES_OF_COLUMNS_DOESNT_MATCH) \
    M(10, NOT_FOUND_COLUMN_IN_BLOCK) \
    M(11, POSITION_OUT_OF_BOUND) \
    M(12, PARAMETER_OUT_OF_BOUND) \
    M(13, SIZES_OF_COLUMNS_IN_TUPLE_DOESNT_MATCH) \
    M(15, DUPLICATE_COLUMN) \
    M(16, NO_SUCH_COLUMN_IN_TABLE) \
    M(17, DELIMITER_IN_STRING_LITERAL_DOESNT_MATCH) \
    M(18, CANNOT_INSERT_ELEMENT_INTO_CONSTANT_COLUMN) \
    M(19, SIZE_OF_FIXED_STRING_DOESNT_MATCH) \
    M(20, NUMBER_OF_COLUMNS_DOESNT_MATCH) \
    M(21, CANNOT_READ_ALL_DATA_FROM_TAB_SEPARATED_INPUT) \
    M(22, CANNOT_PARSE_ALL_VALUE_FROM_TAB_SEPARATED_INPUT) \
    M(23, CANNOT_READ_FROM_ISTREAM) \
    M(24, CANNOT_WRITE_TO_OSTREAM) \
    M(25, CANNOT_PARSE_ESCAPE_SEQUENCE) \
    M(26, CANNOT_PARSE_QUOTED_STRING) \
    M(27, CANNOT_PARSE_INPUT_ASSERTION_FAILED) \
    M(28, CANNOT_PRINT_FLOAT_OR_DOUBLE_NUMBER) \
    M(29, CANNOT_PRINT_INTEGER) \
    M(30, CANNOT_READ_SIZE_OF_COMPRESSED_CHUNK) \
    M(31, CANNOT_READ_COMPRESSED_CHUNK) \
    M(32, ATTEMPT_TO_READ_AFTER_EOF) \
    M(33, CANNOT_READ_ALL_DATA) \
    M(34, TOO_MANY_ARGUMENTS_FOR_FUNCTION) \
    M(35, TOO_FEW_ARGUMENTS_FOR_FUNCTION) \
    M(36, BAD_ARGUMENTS) \
    M(37, UNKNOWN_ELEMENT_IN_AST) \
    M(38, CANNOT_PARSE_DATE) \
    M(39, TOO_LARGE_SIZE_COMPRESSED) \
    M(40, CHECKSUM_DOESNT_MATCH) \
    M(41, CANNOT_PARSE_DATETIME) \
    M(42, NUMBER_OF_ARGUMENTS_DOESNT_MATCH) \
    M(43, ILLEGAL_TYPE_OF_ARGUMENT) \
    M(44, ILLEGAL_COLUMN) \
    M(45, ILLEGAL_NUMBER_OF_RESULT_COLUMNS) \
    M(46, UNKNOWN_FUNCTION) \
    M(47, UNKNOWN_IDENTIFIER) \
    M(48, NOT_IMPLEMENTED) \
    M(49, LOGICAL_ERROR) \
    M(50, UNKNOWN_TYPE) \
    M(51, EMPTY_LIST_OF_COLUMNS_QUERIED) \
    M(52, COLUMN_QUERIED_MORE_THAN_ONCE) \
    M(53, TYPE_MISMATCH) \
    M(54, STORAGE_DOESNT_ALLOW_PARAMETERS) \
    M(55, STORAGE_REQUIRES_PARAMETER) \
    M(56, UNKNOWN_STORAGE) \
    M(57, TABLE_ALREADY_EXISTS) \
    M(58, TABLE_METADATA_ALREADY_EXISTS) \
    M(59, ILLEGAL_TYPE_OF_COLUMN_FOR_FILTER) \
    M(60, UNKNOWN_TABLE) \
    M(61, ONLY_FILTER_COLUMN_IN_BLOCK) \
    M(62, SYNTAX_ERROR) \
    M(63, UNKNOWN_AGGREGATE_FUNCTION) \
    M(64, CANNOT_READ_AGGREGATE_FUNCTION_FROM_TEXT) \
    M(65, CANNOT_WRITE_AGGREGATE_FUNCTION_AS_TEXT) \
    M(66, NOT_A_COLUMN) \
    M(67, ILLEGAL_KEY_OF_AGGREGATION) \
    M(68, CANNOT_GET_SIZE_OF_FIELD) \
    M(69, ARGUMENT_OUT_OF_BOUND) \
    M(70, CANNOT_CONVERT_TYPE) \
    M(71, CANNOT_WRITE_AFTER_END_OF_BUFFER) \
    M(72, CANNOT_PARSE_NUMBER) \
    M(73, UNKNOWN_FORMAT) \
    M(74, CANNOT_READ_FROM_FILE_DESCRIPTOR) \
    M(75, CANNOT_WRITE_TO_FILE_DESCRIPTOR) \
    M(76, CANNOT_OPEN_FILE) \
    M(77, CANNOT_CLOSE_FILE) \
    M(78, UNKNOWN_TYPE_OF_QUERY) \
    M(79, INCORRECT_FILE_NAME) \
    M(80, INCORRECT_QUERY) \
    M(81, UNKNOWN_DATABASE) \
    M(82, DATABASE_ALREADY_EXISTS) \
    M(83, DIRECTORY_DOESNT_EXIST) \
    M(84, DIRECTORY_ALREADY_EXISTS) \
    M(85, FORMAT_IS_NOT_SUITABLE_FOR_INPUT) \
    M(86, RECEIVED_ERROR_FROM_REMOTE_IO_SERVER) \
    M(87, CANNOT_SEEK_THROUGH_FILE) \
    M(88, CANNOT_TRUNCATE_FILE) \
    M(89, UNKNOWN_COMPRESSION_METHOD) \
    M(90, EMPTY_LIST_OF_COLUMNS_PASSED) \
    M(91, SIZES_OF_MARKS_FILES_ARE_INCONSISTENT) \
    M(92, EMPTY_DATA_PASSED) \
    M(93, UNKNOWN_AGGREGATED_DATA_VARIANT) \
    M(94, CANNOT_MERGE_DIFFERENT_AGGREGATED_DATA_VARIANTS) \
    M(95, CANNOT_READ_FROM_SOCKET) \
    M(96, CANNOT_WRITE_TO_SOCKET) \
    M(97, CANNOT_READ_ALL_DATA_FROM_CHUNKED_INPUT) \
    M(98, CANNOT_WRITE_TO_EMPTY_BLOCK_OUTPUT_STREAM) \
    M(99, UNKNOWN_PACKET_FROM_CLIENT) \
    M(100, UNKNOWN_PACKET_FROM_SERVER) \
    M(101, UNEXPECTED_PACKET_FROM_CLIENT) \
    M(102, UNEXPECTED_PACKET_FROM_SERVER) \
    M(103, RECEIVED_DATA_FOR_WRONG_QUERY_ID) \
    M(104, TOO_SMALL_BUFFER_SIZE) \
    M(105, CANNOT_READ_HISTORY) \
    M(106, CANNOT_APPEND_HISTORY) \
    M(107, FILE_DOESNT_EXIST) \
    M(108, NO_DATA_TO_INSERT) \
    M(109, CANNOT_BLOCK_SIGNAL) \
    M(110, CANNOT_UNBLOCK_SIGNAL) \
    M(111, CANNOT_MANIPULATE_SIGSET) \
    M(112, CANNOT_WAIT_FOR_SIGNAL) \
    M(113, THERE_IS_NO_SESSION) \
    M(114, CANNOT_CLOCK_GETTIME) \
    M(115, UNKNOWN_SETTING) \
    M(116, THERE_IS_NO_DEFAULT_VALUE) \
    M(117, INCORRECT_DATA) \
    M(119, ENGINE_REQUIRED) \
    M(120, CANNOT_INSERT_VALUE_OF_DIFFERENT_SIZE_INTO_TUPLE) \
    M(121, UNSUPPORTED_JOIN_KEYS) \
    M(122, INCOMPATIBLE_COLUMNS) \
    M(123, UNKNOWN_TYPE_OF_AST_NODE) \
    M(124, INCORRECT_ELEMENT_OF_SET) \
    M(125, INCORRECT_RESULT_OF_SCALAR_SUBQUERY) \
    M(126, CANNOT_GET_RETURN_TYPE) \
    M(127, ILLEGAL_INDEX) \
    M(128, TOO_LARGE_ARRAY_SIZE) \
    M(129, FUNCTION_IS_SPECIAL) \
    M(130, CANNOT_READ_ARRAY_FROM_TEXT) \
    M(131, TOO_LARGE_STRING_SIZE) \
    M(133, AGGREGATE_FUNCTION_DOESNT_ALLOW_PARAMETERS) \
    M(134, PARAMETERS_TO_AGGREGATE_FUNCTIONS_MUST_BE_LITERALS) \
    M(135, ZERO_ARRAY_OR_TUPLE_INDEX) \
    M(137, UNKNOWN_ELEMENT_IN_CONFIG) \
    M(138, EXCESSIVE_ELEMENT_IN_CONFIG) \
    M(139, NO_ELEMENTS_IN_CONFIG) \
    M(140, ALL_REQUESTED_COLUMNS_ARE_MISSING) \
    M(141, SAMPLING_NOT_SUPPORTED) \
    M(142, NOT_FOUND_NODE) \
    M(143, FOUND_MORE_THAN_ONE_NODE) \
    M(144, FIRST_DATE_IS_BIGGER_THAN_LAST_DATE) \
    M(145, UNKNOWN_OVERFLOW_MODE) \
    M(146, QUERY_SECTION_DOESNT_MAKE_SENSE) \
    M(147, NOT_FOUND_FUNCTION_ELEMENT_FOR_AGGREGATE) \
    M(148, NOT_FOUND_RELATION_ELEMENT_FOR_CONDITION) \
    M(149, NOT_FOUND_RHS_ELEMENT_FOR_CONDITION) \
    M(150, EMPTY_LIST_OF_ATTRIBUTES_PASSED) \
    M(151, INDEX_OF_COLUMN_IN_SORT_CLAUSE_IS_OUT_OF_RANGE) \
    M(152, UNKNOWN_DIRECTION_OF_SORTING) \
    M(153, ILLEGAL_DIVISION) \
    M(154, AGGREGATE_FUNCTION_NOT_APPLICABLE) \
    M(155, UNKNOWN_RELATION) \
    M(156, DICTIONARIES_WAS_NOT_LOADED) \
    M(157, ILLEGAL_OVERFLOW_MODE) \
    M(158, TOO_MANY_ROWS) \
    M(159, TIMEOUT_EXCEEDED) \
    M(160, TOO_SLOW) \
    M(161, TOO_MANY_COLUMNS) \
    M(162, TOO_DEEP_SUBQUERIES) \
    M(163, TOO_DEEP_PIPELINE) \
    M(164, READONLY) \
    M(165, TOO_MANY_TEMPORARY_COLUMNS) \
    M(166, TOO_MANY_TEMPORARY_NON_CONST_COLUMNS) \
    M(167, TOO_DEEP_AST) \
    M(168, TOO_BIG_AST) \
    M(169, BAD_TYPE_OF_FIELD) \
    M(170, BAD_GET) \
    M(172, CANNOT_CREATE_DIRECTORY) \
    M(173, CANNOT_ALLOCATE_MEMORY) \
    M(174, CYCLIC_ALIASES) \
    M(176, CHUNK_NOT_FOUND) \
    M(177, DUPLICATE_CHUNK_NAME) \
    M(178, MULTIPLE_ALIASES_FOR_EXPRESSION) \
    M(179, MULTIPLE_EXPRESSIONS_FOR_ALIAS) \
    M(180, THERE_IS_NO_PROFILE) \
    M(181, ILLEGAL_FINAL) \
    M(182, ILLEGAL_PREWHERE) \
    M(183, UNEXPECTED_EXPRESSION) \
    M(184, ILLEGAL_AGGREGATION) \
    M(185, UNSUPPORTED_MYISAM_BLOCK_TYPE) \
    M(186, UNSUPPORTED_COLLATION_LOCALE) \
    M(187, COLLATION_COMPARISON_FAILED) \
    M(188, UNKNOWN_ACTION) \
    M(189, TABLE_MUST_NOT_BE_CREATED_MANUALLY) \
    M(190, SIZES_OF_ARRAYS_DOESNT_MATCH) \
    M(191, SET_SIZE_LIMIT_EXCEEDED) \
    M(192, UNKNOWN_USER) \
    M(193, WRONG_PASSWORD) \
    M(194, REQUIRED_PASSWORD) \
    M(195, IP_ADDRESS_NOT_ALLOWED) \
    M(196, UNKNOWN_ADDRESS_PATTERN_TYPE) \
    M(197, SERVER_REVISION_IS_TOO_OLD) \
    M(198, DNS_ERROR) \
    M(199, UNKNOWN_QUOTA) \
    M(200, QUOTA_DOESNT_ALLOW_KEYS) \
    M(201, QUOTA_EXPIRED) \
    M(202, TOO_MANY_SIMULTANEOUS_QUERIES) \
    M(203, NO_FREE_CONNECTION) \
    M(204, CANNOT_FSYNC) \
    M(205, NESTED_TYPE_TOO_DEEP) \
    M(206, ALIAS_REQUIRED) \
    M(207, AMBIGUOUS_IDENTIFIER) \
    M(208, EMPTY_NESTED_TABLE) \
    M(209, SOCKET_TIMEOUT) \
    M(210, NETWORK_ERROR) \
    M(211, EMPTY_QUERY) \
    M(212, UNKNOWN_LOAD_BALANCING) \
    M(213, UNKNOWN_TOTALS_MODE) \
    M(214, CANNOT_STATVFS) \
    M(215, NOT_AN_AGGREGATE) \
    M(216, QUERY_WITH_SAME_ID_IS_ALREADY_RUNNING) \
    M(217, CLIENT_HAS_CONNECTED_TO_WRONG_PORT) \
    M(218, TABLE_IS_DROPPED) \
    M(219, DATABASE_NOT_EMPTY) \
    M(220, DUPLICATE_INTERSERVER_IO_ENDPOINT) \
    M(221, NO_SUCH_INTERSERVER_IO_ENDPOINT) \
    M(222, ADDING_REPLICA_TO_NON_EMPTY_TABLE) \
    M(223, UNEXPECTED_AST_STRUCTURE) \
    M(224, REPLICA_IS_ALREADY_ACTIVE) \
    M(225, NO_ZOOKEEPER) \
    M(226, NO_FILE_IN_DATA_PART) \
    M(227, UNEXPECTED_FILE_IN_DATA_PART) \
    M(228, BAD_SIZE_OF_FILE_IN_DATA_PART) \
    M(229, QUERY_IS_TOO_LARGE) \
    M(230, NOT_FOUND_EXPECTED_DATA_PART) \
    M(231, TOO_MANY_UNEXPECTED_DATA_PARTS) \
    M(232, NO_SUCH_DATA_PART) \
    M(233, BAD_DATA_PART_NAME) \
    M(234, NO_REPLICA_HAS_PART) \
    M(235, DUPLICATE_DATA_PART) \
    M(236, ABORTED) \
    M(237, NO_REPLICA_NAME_GIVEN) \
    M(238, FORMAT_VERSION_TOO_OLD) \
    M(239, CANNOT_MUNMAP) \
    M(240, CANNOT_MREMAP) \
    M(241, MEMORY_LIMIT_EXCEEDED) \
    M(242, TABLE_IS_READ_ONLY) \
    M(243, NOT_ENOUGH_SPACE) \
    M(244, UNEXPECTED_ZOOKEEPER_ERROR) \
    M(246, CORRUPTED_DATA) \
    M(247, INCORRECT_MARK) \
    M(248, INVALID_PARTITION_VALUE) \
    M(250, NOT_ENOUGH_BLOCK_NUMBERS) \
    M(251, NO_SUCH_REPLICA) \
    M(252, TOO_MANY_PARTS) \
    M(253, REPLICA_IS_ALREADY_EXIST) \
    M(254, NO_ACTIVE_REPLICAS) \
    M(255, TOO_MANY_RETRIES_TO_FETCH_PARTS) \
    M(256, PARTITION_ALREADY_EXISTS) \
    M(257, PARTITION_DOESNT_EXIST) \
    M(258, UNION_ALL_RESULT_STRUCTURES_MISMATCH) \
    M(260, CLIENT_OUTPUT_FORMAT_SPECIFIED) \
    M(261, UNKNOWN_BLOCK_INFO_FIELD) \
    M(262, BAD_COLLATION) \
    M(263, CANNOT_COMPILE_CODE) \
    M(264, INCOMPATIBLE_TYPE_OF_JOIN) \
    M(265, NO_AVAILABLE_REPLICA) \
    M(266, MISMATCH_REPLICAS_DATA_SOURCES) \
    M(267, STORAGE_DOESNT_SUPPORT_PARALLEL_REPLICAS) \
    M(268, CPUID_ERROR) \
    M(269, INFINITE_LOOP) \
    M(270, CANNOT_COMPRESS) \
    M(271, CANNOT_DECOMPRESS) \
    M(272, CANNOT_IO_SUBMIT) \
    M(273, CANNOT_IO_GETEVENTS) \
    M(274, AIO_READ_ERROR) \
    M(275, AIO_WRITE_ERROR) \
    M(277, INDEX_NOT_USED) \
    M(279, ALL_CONNECTION_TRIES_FAILED) \
    M(280, NO_AVAILABLE_DATA) \
    M(281, DICTIONARY_IS_EMPTY) \
    M(282, INCORRECT_INDEX) \
    M(283, UNKNOWN_DISTRIBUTED_PRODUCT_MODE) \
    M(284, WRONG_GLOBAL_SUBQUERY) \
    M(285, TOO_FEW_LIVE_REPLICAS) \
    M(286, UNSATISFIED_QUORUM_FOR_PREVIOUS_WRITE) \
    M(287, UNKNOWN_FORMAT_VERSION) \
    M(288, DISTRIBUTED_IN_JOIN_SUBQUERY_DENIED) \
    M(289, REPLICA_IS_NOT_IN_QUORUM) \
    M(290, LIMIT_EXCEEDED) \
    M(291, DATABASE_ACCESS_DENIED) \
    M(293, MONGODB_CANNOT_AUTHENTICATE) \
    M(294, INVALID_BLOCK_EXTRA_INFO) \
    M(295, RECEIVED_EMPTY_DATA) \
    M(296, NO_REMOTE_SHARD_FOUND) \
    M(297, SHARD_HAS_NO_CONNECTIONS) \
    M(298, CANNOT_PIPE) \
    M(299, CANNOT_FORK) \
    M(300, CANNOT_DLSYM) \
    M(301, CANNOT_CREATE_CHILD_PROCESS) \
    M(302, CHILD_WAS_NOT_EXITED_NORMALLY) \
    M(303, CANNOT_SELECT) \
    M(304, CANNOT_WAITPID) \
    M(305, TABLE_WAS_NOT_DROPPED) \
    M(306, TOO_DEEP_RECURSION) \
    M(307, TOO_MANY_BYTES) \
    M(308, UNEXPECTED_NODE_IN_ZOOKEEPER) \
    M(309, FUNCTION_CANNOT_HAVE_PARAMETERS) \
    M(317, INVALID_SHARD_WEIGHT) \
    M(318, INVALID_CONFIG_PARAMETER) \
    M(319, UNKNOWN_STATUS_OF_INSERT) \
    M(321, VALUE_IS_OUT_OF_RANGE_OF_DATA_TYPE) \
    M(335, BARRIER_TIMEOUT) \
    M(336, UNKNOWN_DATABASE_ENGINE) \
    M(337, DDL_GUARD_IS_ACTIVE) \
    M(341, UNFINISHED) \
    M(342, METADATA_MISMATCH) \
    M(344, SUPPORT_IS_DISABLED) \
    M(345, TABLE_DIFFERS_TOO_MUCH) \
    M(346, CANNOT_CONVERT_CHARSET) \
    M(347, CANNOT_LOAD_CONFIG) \
    M(349, CANNOT_INSERT_NULL_IN_ORDINARY_COLUMN) \
    M(350, INCOMPATIBLE_SOURCE_TABLES) \
    M(351, AMBIGUOUS_TABLE_NAME) \
    M(352, AMBIGUOUS_COLUMN_NAME) \
    M(353, INDEX_OF_POSITIONAL_ARGUMENT_IS_OUT_OF_RANGE) \
    M(354, ZLIB_INFLATE_FAILED) \
    M(355, ZLIB_DEFLATE_FAILED) \
    M(356, BAD_LAMBDA) \
    M(357, RESERVED_IDENTIFIER_NAME) \
    M(358, INTO_OUTFILE_NOT_ALLOWED) \
    M(359, TABLE_SIZE_EXCEEDS_MAX_DROP_SIZE_LIMIT) \
    M(360, CANNOT_CREATE_CHARSET_CONVERTER) \
    M(361, SEEK_POSITION_OUT_OF_BOUND) \
    M(362, CURRENT_WRITE_BUFFER_IS_EXHAUSTED) \
    M(363, CANNOT_CREATE_IO_BUFFER) \
    M(364, RECEIVED_ERROR_TOO_MANY_REQUESTS) \
    M(366, SIZES_OF_NESTED_COLUMNS_ARE_INCONSISTENT) \
    M(367, TOO_MANY_FETCHES) \
    M(369, ALL_REPLICAS_ARE_STALE) \
    M(370, DATA_TYPE_CANNOT_BE_USED_IN_TABLES) \
    M(371, INCONSISTENT_CLUSTER_DEFINITION) \
    M(372, SESSION_NOT_FOUND) \
    M(373, SESSION_IS_LOCKED) \
    M(374, INVALID_SESSION_TIMEOUT) \
    M(375, CANNOT_DLOPEN) \
    M(376, CANNOT_PARSE_UUID) \
    M(377, ILLEGAL_SYNTAX_FOR_DATA_TYPE) \
    M(378, DATA_TYPE_CANNOT_HAVE_ARGUMENTS) \
    M(379, UNKNOWN_STATUS_OF_DISTRIBUTED_DDL_TASK) \
    M(380, CANNOT_KILL) \
    M(381, HTTP_LENGTH_REQUIRED) \
    M(382, CANNOT_LOAD_CATBOOST_MODEL) \
    M(383, CANNOT_APPLY_CATBOOST_MODEL) \
    M(384, PART_IS_TEMPORARILY_LOCKED) \
    M(385, MULTIPLE_STREAMS_REQUIRED) \
    M(386, NO_COMMON_TYPE) \
    M(387, DICTIONARY_ALREADY_EXISTS) \
    M(388, CANNOT_ASSIGN_OPTIMIZE) \
    M(389, INSERT_WAS_DEDUPLICATED) \
    M(390, CANNOT_GET_CREATE_TABLE_QUERY) \
    M(391, EXTERNAL_LIBRARY_ERROR) \
    M(392, QUERY_IS_PROHIBITED) \
    M(393, THERE_IS_NO_QUERY) \
    M(394, QUERY_WAS_CANCELLED) \
    M(395, FUNCTION_THROW_IF_VALUE_IS_NON_ZERO) \
    M(396, TOO_MANY_ROWS_OR_BYTES) \
    M(397, QUERY_IS_NOT_SUPPORTED_IN_MATERIALIZED_VIEW) \
    M(398, UNKNOWN_MUTATION_COMMAND) \
    M(399, FORMAT_IS_NOT_SUITABLE_FOR_OUTPUT) \
    M(400, CANNOT_STAT) \
    M(401, FEATURE_IS_NOT_ENABLED_AT_BUILD_TIME) \
    M(402, CANNOT_IOSETUP) \
    M(403, INVALID_JOIN_ON_EXPRESSION) \
    M(404, BAD_ODBC_CONNECTION_STRING) \
    M(405, PARTITION_SIZE_EXCEEDS_MAX_DROP_SIZE_LIMIT) \
    M(406, TOP_AND_LIMIT_TOGETHER) \
    M(407, DECIMAL_OVERFLOW) \
    M(408, BAD_REQUEST_PARAMETER) \
    M(409, EXTERNAL_EXECUTABLE_NOT_FOUND) \
    M(410, EXTERNAL_SERVER_IS_NOT_RESPONDING) \
    M(411, PTHREAD_ERROR) \
    M(412, NETLINK_ERROR) \
    M(413, CANNOT_SET_SIGNAL_HANDLER) \
    M(415, ALL_REPLICAS_LOST) \
    M(416, REPLICA_STATUS_CHANGED) \
    M(417, EXPECTED_ALL_OR_ANY) \
    M(418, UNKNOWN_JOIN) \
    M(419, MULTIPLE_ASSIGNMENTS_TO_COLUMN) \
    M(420, CANNOT_UPDATE_COLUMN) \
    M(421, CANNOT_ADD_DIFFERENT_AGGREGATE_STATES) \
    M(422, UNSUPPORTED_URI_SCHEME) \
    M(423, CANNOT_GETTIMEOFDAY) \
    M(424, CANNOT_LINK) \
    M(425, SYSTEM_ERROR) \
    M(427, CANNOT_COMPILE_REGEXP) \
    M(428, UNKNOWN_LOG_LEVEL) \
    M(429, FAILED_TO_GETPWUID) \
    M(430, MISMATCHING_USERS_FOR_PROCESS_AND_DATA) \
    M(431, ILLEGAL_SYNTAX_FOR_CODEC_TYPE) \
    M(432, UNKNOWN_CODEC) \
    M(433, ILLEGAL_CODEC_PARAMETER) \
    M(434, CANNOT_PARSE_PROTOBUF_SCHEMA) \
    M(435, NO_COLUMN_SERIALIZED_TO_REQUIRED_PROTOBUF_FIELD) \
    M(436, PROTOBUF_BAD_CAST) \
    M(437, PROTOBUF_FIELD_NOT_REPEATED) \
    M(438, DATA_TYPE_CANNOT_BE_PROMOTED) \
    M(439, CANNOT_SCHEDULE_TASK) \
    M(440, INVALID_LIMIT_EXPRESSION) \
    M(441, CANNOT_PARSE_DOMAIN_VALUE_FROM_STRING) \
    M(442, BAD_DATABASE_FOR_TEMPORARY_TABLE) \
    M(443, NO_COLUMNS_SERIALIZED_TO_PROTOBUF_FIELDS) \
    M(444, UNKNOWN_PROTOBUF_FORMAT) \
    M(445, CANNOT_MPROTECT) \
    M(446, FUNCTION_NOT_ALLOWED) \
    M(447, HYPERSCAN_CANNOT_SCAN_TEXT) \
    M(448, BROTLI_READ_FAILED) \
    M(449, BROTLI_WRITE_FAILED) \
    M(450, BAD_TTL_EXPRESSION) \
    M(451, BAD_TTL_FILE) \
    M(452, SETTING_CONSTRAINT_VIOLATION) \
    M(453, MYSQL_CLIENT_INSUFFICIENT_CAPABILITIES) \
    M(454, OPENSSL_ERROR) \
    M(455, SUSPICIOUS_TYPE_FOR_LOW_CARDINALITY) \
    M(456, UNKNOWN_QUERY_PARAMETER) \
    M(457, BAD_QUERY_PARAMETER) \
    M(458, CANNOT_UNLINK) \
    M(459, CANNOT_SET_THREAD_PRIORITY) \
    M(460, CANNOT_CREATE_TIMER) \
    M(461, CANNOT_SET_TIMER_PERIOD) \
    M(462, CANNOT_DELETE_TIMER) \
    M(463, CANNOT_FCNTL) \
    M(464, CANNOT_PARSE_ELF) \
    M(465, CANNOT_PARSE_DWARF) \
    M(466, INSECURE_PATH) \
    M(467, CANNOT_PARSE_BOOL) \
    M(468, CANNOT_PTHREAD_ATTR) \
    M(469, VIOLATED_CONSTRAINT) \
    M(470, QUERY_IS_NOT_SUPPORTED_IN_LIVE_VIEW) \
    M(471, INVALID_SETTING_VALUE) \
    M(472, READONLY_SETTING) \
    M(473, DEADLOCK_AVOIDED) \
    M(474, INVALID_TEMPLATE_FORMAT) \
    M(475, INVALID_WITH_FILL_EXPRESSION) \
    M(476, WITH_TIES_WITHOUT_ORDER_BY) \
    M(477, INVALID_USAGE_OF_INPUT) \
    M(478, UNKNOWN_POLICY) \
    M(479, UNKNOWN_DISK) \
    M(480, UNKNOWN_PROTOCOL) \
    M(481, PATH_ACCESS_DENIED) \
    M(482, DICTIONARY_ACCESS_DENIED) \
    M(483, TOO_MANY_REDIRECTS) \
    M(484, INTERNAL_REDIS_ERROR) \
    M(485, SCALAR_ALREADY_EXISTS) \
    M(487, CANNOT_GET_CREATE_DICTIONARY_QUERY) \
    M(488, UNKNOWN_DICTIONARY) \
    M(489, INCORRECT_DICTIONARY_DEFINITION) \
    M(490, CANNOT_FORMAT_DATETIME) \
    M(491, UNACCEPTABLE_URL) \
    M(492, ACCESS_ENTITY_NOT_FOUND) \
    M(493, ACCESS_ENTITY_ALREADY_EXISTS) \
    M(494, ACCESS_ENTITY_FOUND_DUPLICATES) \
    M(495, ACCESS_STORAGE_READONLY) \
    M(496, QUOTA_REQUIRES_CLIENT_KEY) \
    M(497, ACCESS_DENIED) \
    M(498, LIMIT_BY_WITH_TIES_IS_NOT_SUPPORTED) \
    M(499, S3_ERROR) \
    M(500, AZURE_BLOB_STORAGE_ERROR) \
    M(501, CANNOT_CREATE_DATABASE) \
    M(502, CANNOT_SIGQUEUE) \
    M(503, AGGREGATE_FUNCTION_THROW) \
    M(504, FILE_ALREADY_EXISTS) \
    M(505, CANNOT_DELETE_DIRECTORY) \
    M(506, UNEXPECTED_ERROR_CODE) \
    M(507, UNABLE_TO_SKIP_UNUSED_SHARDS) \
    M(508, UNKNOWN_ACCESS_TYPE) \
    M(509, INVALID_GRANT) \
    M(510, CACHE_DICTIONARY_UPDATE_FAIL) \
    M(511, UNKNOWN_ROLE) \
    M(512, SET_NON_GRANTED_ROLE) \
    M(513, UNKNOWN_PART_TYPE) \
    M(514, ACCESS_STORAGE_FOR_INSERTION_NOT_FOUND) \
    M(515, INCORRECT_ACCESS_ENTITY_DEFINITION) \
    M(516, AUTHENTICATION_FAILED) \
    M(517, CANNOT_ASSIGN_ALTER) \
    M(518, CANNOT_COMMIT_OFFSET) \
    M(519, NO_REMOTE_SHARD_AVAILABLE) \
    M(520, CANNOT_DETACH_DICTIONARY_AS_TABLE) \
    M(521, ATOMIC_RENAME_FAIL) \
    M(523, UNKNOWN_ROW_POLICY) \
    M(524, ALTER_OF_COLUMN_IS_FORBIDDEN) \
    M(525, INCORRECT_DISK_INDEX) \
    M(527, NO_SUITABLE_FUNCTION_IMPLEMENTATION) \
    M(528, CASSANDRA_INTERNAL_ERROR) \
    M(529, NOT_A_LEADER) \
    M(530, CANNOT_CONNECT_RABBITMQ) \
    M(531, CANNOT_FSTAT) \
    M(532, LDAP_ERROR) \
    M(533, INCONSISTENT_RESERVATIONS) \
    M(534, NO_RESERVATIONS_PROVIDED) \
    M(535, UNKNOWN_RAID_TYPE) \
    M(536, CANNOT_RESTORE_FROM_FIELD_DUMP) \
    M(537, ILLEGAL_MYSQL_VARIABLE) \
    M(538, MYSQL_SYNTAX_ERROR) \
    M(539, CANNOT_BIND_RABBITMQ_EXCHANGE) \
    M(540, CANNOT_DECLARE_RABBITMQ_EXCHANGE) \
    M(541, CANNOT_CREATE_RABBITMQ_QUEUE_BINDING) \
    M(542, CANNOT_REMOVE_RABBITMQ_EXCHANGE) \
    M(543, UNKNOWN_MYSQL_DATATYPES_SUPPORT_LEVEL) \
    M(544, ROW_AND_ROWS_TOGETHER) \
    M(545, FIRST_AND_NEXT_TOGETHER) \
    M(546, NO_ROW_DELIMITER) \
    M(547, INVALID_RAID_TYPE) \
    M(548, UNKNOWN_VOLUME) \
    M(549, DATA_TYPE_CANNOT_BE_USED_IN_KEY) \
    M(550, CONDITIONAL_TREE_PARENT_NOT_FOUND) \
    M(551, ILLEGAL_PROJECTION_MANIPULATOR) \
    M(552, UNRECOGNIZED_ARGUMENTS) \
    M(553, LZMA_STREAM_ENCODER_FAILED) \
    M(554, LZMA_STREAM_DECODER_FAILED) \
    M(555, ROCKSDB_ERROR) \
    M(556, SYNC_MYSQL_USER_ACCESS_ERROR)\
    M(557, UNKNOWN_UNION) \
    M(558, EXPECTED_ALL_OR_DISTINCT) \
    M(559, INVALID_GRPC_QUERY_INFO) \
    M(560, ZSTD_ENCODER_FAILED) \
    M(561, ZSTD_DECODER_FAILED) \
    M(562, TLD_LIST_NOT_FOUND) \
    M(563, CANNOT_READ_MAP_FROM_TEXT) \
    M(564, INTERSERVER_SCHEME_DOESNT_MATCH) \
    M(565, TOO_MANY_PARTITIONS) \
    M(566, CANNOT_RMDIR) \
    M(567, DUPLICATED_PART_UUIDS) \
    M(568, RAFT_ERROR) \
    M(569, MULTIPLE_COLUMNS_SERIALIZED_TO_SAME_PROTOBUF_FIELD) \
    M(570, DATA_TYPE_INCOMPATIBLE_WITH_PROTOBUF_FIELD) \
    M(571, DATABASE_REPLICATION_FAILED) \
    M(572, TOO_MANY_QUERY_PLAN_OPTIMIZATIONS) \
    M(573, EPOLL_ERROR) \
    M(574, DISTRIBUTED_TOO_MANY_PENDING_BYTES) \
    M(575, UNKNOWN_SNAPSHOT) \
    M(576, KERBEROS_ERROR) \
    M(577, INVALID_SHARD_ID) \
    M(578, INVALID_FORMAT_INSERT_QUERY_WITH_DATA) \
    M(579, INCORRECT_PART_TYPE) \
    M(580, CANNOT_SET_ROUNDING_MODE) \
    M(581, TOO_LARGE_DISTRIBUTED_DEPTH) \
    M(582, NO_SUCH_PROJECTION_IN_TABLE) \
    M(583, ILLEGAL_PROJECTION) \
    M(584, PROJECTION_NOT_USED) \
    M(585, CANNOT_PARSE_YAML) \
    M(586, CANNOT_CREATE_FILE) \
    M(587, CONCURRENT_ACCESS_NOT_SUPPORTED) \
    M(588, DISTRIBUTED_BROKEN_BATCH_INFO) \
    M(589, DISTRIBUTED_BROKEN_BATCH_FILES) \
    M(590, CANNOT_SYSCONF) \
    M(591, SQLITE_ENGINE_ERROR) \
    M(592, DATA_ENCRYPTION_ERROR) \
    M(593, ZERO_COPY_REPLICATION_ERROR) \
    M(594, BZIP2_STREAM_DECODER_FAILED) \
    M(595, BZIP2_STREAM_ENCODER_FAILED) \
    M(596, INTERSECT_OR_EXCEPT_RESULT_STRUCTURES_MISMATCH) \
    M(597, NO_SUCH_ERROR_CODE) \
    M(598, BACKUP_ALREADY_EXISTS) \
    M(599, BACKUP_NOT_FOUND) \
    M(600, BACKUP_VERSION_NOT_SUPPORTED) \
    M(601, BACKUP_DAMAGED) \
    M(602, NO_BASE_BACKUP) \
    M(603, WRONG_BASE_BACKUP) \
    M(604, BACKUP_ENTRY_ALREADY_EXISTS) \
    M(605, BACKUP_ENTRY_NOT_FOUND) \
    M(606, BACKUP_IS_EMPTY) \
    M(607, BACKUP_ELEMENT_DUPLICATE) \
    M(608, CANNOT_RESTORE_TABLE) \
    M(609, FUNCTION_ALREADY_EXISTS) \
    M(610, CANNOT_DROP_FUNCTION) \
    M(611, CANNOT_CREATE_RECURSIVE_FUNCTION) \
    M(612, OBJECT_ALREADY_STORED_ON_DISK) \
    M(613, OBJECT_WAS_NOT_STORED_ON_DISK) \
    M(614, POSTGRESQL_CONNECTION_FAILURE) \
    M(615, CANNOT_ADVISE) \
    M(616, UNKNOWN_READ_METHOD) \
    M(617, LZ4_ENCODER_FAILED) \
    M(618, LZ4_DECODER_FAILED) \
    M(619, POSTGRESQL_REPLICATION_INTERNAL_ERROR) \
    M(620, QUERY_NOT_ALLOWED) \
    M(621, CANNOT_NORMALIZE_STRING) \
    M(622, CANNOT_PARSE_CAPN_PROTO_SCHEMA) \
    M(623, CAPN_PROTO_BAD_CAST) \
    M(624, BAD_FILE_TYPE) \
    M(625, IO_SETUP_ERROR) \
    M(626, CANNOT_SKIP_UNKNOWN_FIELD) \
    M(627, BACKUP_ENGINE_NOT_FOUND) \
    M(628, OFFSET_FETCH_WITHOUT_ORDER_BY) \
    M(629, HTTP_RANGE_NOT_SATISFIABLE) \
    M(630, HAVE_DEPENDENT_OBJECTS) \
    M(631, UNKNOWN_FILE_SIZE) \
    M(632, UNEXPECTED_DATA_AFTER_PARSED_VALUE) \
    M(633, QUERY_IS_NOT_SUPPORTED_IN_WINDOW_VIEW) \
    M(634, MONGODB_ERROR) \
<<<<<<< HEAD
    M(635, CANNOT_EXTRACT_TABLE_STRUCTURE) \
=======
    M(635, CANNOT_POLL) \
>>>>>>> a5256e5b
    \
    M(999, KEEPER_EXCEPTION) \
    M(1000, POCO_EXCEPTION) \
    M(1001, STD_EXCEPTION) \
    M(1002, UNKNOWN_EXCEPTION) \

/* See END */

namespace DB
{
namespace ErrorCodes
{
#define M(VALUE, NAME) extern const ErrorCode NAME = VALUE;
    APPLY_FOR_ERROR_CODES(M)
#undef M

    constexpr ErrorCode END = 3000;
    ErrorPairHolder values[END + 1]{};

    struct ErrorCodesNames
    {
        std::string_view names[END + 1];
        ErrorCodesNames()
        {
#define M(VALUE, NAME) names[VALUE] = std::string_view(#NAME);
            APPLY_FOR_ERROR_CODES(M)
#undef M
        }
    } error_codes_names;

    std::string_view getName(ErrorCode error_code)
    {
        if (error_code < 0 || error_code >= END)
            return std::string_view();
        return error_codes_names.names[error_code];
    }

    ErrorCode getErrorCodeByName(std::string_view error_name)
    {
        for (size_t i = 0, end = ErrorCodes::end(); i < end; ++i)
        {
            std::string_view name = ErrorCodes::getName(i);

            if (name.empty())
                continue;

            if (name == error_name)
                return i;
        }
        throw Exception(NO_SUCH_ERROR_CODE, "No error code with name: '{}'", error_name);
    }

    ErrorCode end() { return END + 1; }

    void increment(ErrorCode error_code, bool remote, const std::string & message, const FramePointers & trace)
    {
        if (error_code < 0 || error_code >= end())
        {
            /// For everything outside the range, use END.
            /// (end() is the pointer pass the end, while END is the last value that has an element in values array).
            error_code = end() - 1;
        }

        values[error_code].increment(remote, message, trace);
    }

    void ErrorPairHolder::increment(bool remote, const std::string & message, const FramePointers & trace)
    {
        const auto now = std::chrono::system_clock::now();

        std::lock_guard lock(mutex);

        auto & error = remote ? value.remote : value.local;

        ++error.count;
        error.message = message;
        error.trace = trace;
        error.error_time_ms = std::chrono::duration_cast<std::chrono::milliseconds>(now.time_since_epoch()).count();
    }
    ErrorPair ErrorPairHolder::get()
    {
        std::lock_guard lock(mutex);
        return value;
    }
}

}<|MERGE_RESOLUTION|>--- conflicted
+++ resolved
@@ -603,11 +603,8 @@
     M(632, UNEXPECTED_DATA_AFTER_PARSED_VALUE) \
     M(633, QUERY_IS_NOT_SUPPORTED_IN_WINDOW_VIEW) \
     M(634, MONGODB_ERROR) \
-<<<<<<< HEAD
-    M(635, CANNOT_EXTRACT_TABLE_STRUCTURE) \
-=======
     M(635, CANNOT_POLL) \
->>>>>>> a5256e5b
+    M(636, CANNOT_EXTRACT_TABLE_STRUCTURE) \
     \
     M(999, KEEPER_EXCEPTION) \
     M(1000, POCO_EXCEPTION) \
