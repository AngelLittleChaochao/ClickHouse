--- conflicted
+++ resolved
@@ -99,15 +99,10 @@
         /// We've already allocated a little bit more than the limit and cannot track it in the thread memory tracker or its parent.
     }
 
-<<<<<<< HEAD
-    /// It may cause segfault if query_context was destroyed, but was not detached
-    assert((!query_context && query_id.empty()) || (query_id == query_context->getCurrentQueryId()));
-=======
 #if !defined(ARCADIA_BUILD)
     /// It may cause segfault if query_context was destroyed, but was not detached
     assert((!query_context && query_id.empty()) || (query_context && query_id == query_context->getCurrentQueryId()));
 #endif
->>>>>>> 00451700
 
     if (deleter)
         deleter();
