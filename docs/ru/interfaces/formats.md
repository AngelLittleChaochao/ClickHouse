--- conflicted
+++ resolved
@@ -56,6 +56,7 @@
 | [XML](#xml)                                                                             | ✗     | ✔      |
 | [CapnProto](#capnproto)                                                                 | ✔     | ✗      |
 | [LineAsString](#lineasstring)                                                           | ✔     | ✗      |
+| [Regexp](#data-format-regexp)                                                           | ✔     | ✗      |
 | [RawBLOB](#rawblob)                                                                     | ✔     | ✔      |
 
 Вы можете регулировать некоторые параметры работы с форматами с помощью настроек ClickHouse. За дополнительной информацией обращайтесь к разделу [Настройки](../operations/settings/settings.md).
@@ -1237,7 +1238,6 @@
 └───────────────────────────────────────────────────┘
 ```
 
-<<<<<<< HEAD
 ## Regexp {#data-format-regexp}
 
 Каждая строка импортируемых данных разбирается в соответствии с регулярным выражением. 
@@ -1257,7 +1257,7 @@
 
 Регулярное выражение (шаблон) из параметра `format_regexp` применяется к каждой строке импортируемых данных. Количество частей в шаблоне (подшаблонов) должно соответствовать количеству колонок в импортируемых данных. 
 
-Строки импортируемых данных должны разделяться символом новой строки `'\n'` или символами `"\r\n"` (перенос строки в формате DOS), за исключением формата `Raw`, который не поддерживает сериализацию. 
+Строки импортируемых данных должны разделяться символом новой строки `'\n'` или символами `"\r\n"` (перенос строки в формате DOS). 
 
 Данные, выделенные по подшаблонам, интерпретируются в соответствии с типом, указанным в параметре `format_regexp_escaping_rule`. 
 
@@ -1300,7 +1300,6 @@
 └────┴─────────┴────────┴────────────┘
 ```
 
-
 ## Схема формата {#formatschema}
 
 Имя файла со схемой записывается в настройке `format_schema`. При использовании форматов `Cap'n Proto` и `Protobuf` требуется указать схему.
@@ -1322,7 +1321,6 @@
 - В формате `JSONEachRow` в случае ошибки игнорируются все данные до конца текущей строки (или до конца файла). Поэтому строки должны быть разделены символом `\n`, чтобы ошибки обрабатывались корректно.
 - Форматы `Template` и `CustomSeparated` используют разделитель после последней колонки и разделитель между строками. Поэтому игнорирование ошибок работает только если хотя бы одна из строк не пустая.
 
-=======
 ## RawBLOB {#rawblob}
 
 В этом формате все входные данные считываются в одно значение. Парсить можно только таблицу с одним полем типа [String](../sql-reference/data-types/string.md) или подобным ему.
@@ -1364,5 +1362,4 @@
 f9725a22f9191e064120d718e26862a9  -
 ```
 
->>>>>>> 0529c290
 [Оригинальная статья](https://clickhouse.tech/docs/ru/interfaces/formats/) <!--hide-->