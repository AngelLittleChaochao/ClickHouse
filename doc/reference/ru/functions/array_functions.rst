Функции по работе с массивами
-----------------------------

empty
~~~~~
Возвращает 1 для пустого массива, и 0 для непустого массива.
Тип результата - UInt8.
Функция также работает для строк.

notEmpty
~~~~~~~~
Возвращает 0 для пустого массива, и 1 для непустого массива.
Тип результата - UInt8.
Функция также работает для строк.

length
~~~~~~
Возвращает количество элементов в массиве.
Тип результата - UInt64.
Функция также работает для строк.

emptyArrayUInt8, emptyArrayUInt16, emptyArrayUInt32, emptyArrayUInt64
~~~~~~~~~~~~~~~~~~~~~~~~~~~~~~~~~~~~~~~~~~~~~~~~~~~~~~~~~~~~~~~~~~~~~

emptyArrayInt8, emptyArrayInt16, emptyArrayInt32, emptyArrayInt64
~~~~~~~~~~~~~~~~~~~~~~~~~~~~~~~~~~~~~~~~~~~~~~~~~~~~~~~~~~~~~~~~~

emptyArrayFloat32, emptyArrayFloat64
~~~~~~~~~~~~~~~~~~~~~~~~~~~~~~~~~~~~

emptyArrayDate, emptyArrayDateTime
~~~~~~~~~~~~~~~~~~~~~~~~~~~~~~~~~~

emptyArrayString
~~~~~~~~~~~~~~~~
Принимает ноль аргументов и возвращает пустой массив соответствующего типа.

emptyArrayToSingle
~~~~~~~~~~~~~~~~~~
Принимает пустой массив и возвращает массив из одного элемента, равного значению по умолчанию.

range(N)
~~~~~~~~
Возвращает массив чисел от 0 до N-1.
На всякий случай, если на блок данных, создаются массивы суммарной длины больше 100 000 000 элементов, то кидается исключение.

array(x1, ...), оператор [x1, ...]
~~~~~~~~~~~~~~~~~~~~~~~~~~~~~~~~~~
Создаёт массив из аргументов функции.
Аргументы должны быть константами и иметь типы, для которых есть наименьший общий тип. Должен быть передан хотя бы один аргумент, так как иначе непонятно, какого типа создавать массив. То есть, с помощью этой функции невозможно создать пустой массив (для этого используйте функции emptyArray*, описанные выше).
Возвращает результат типа Array(T), где T - наименьший общий тип от переданных аргументов.

arrayElement(arr, n), оператор arr[n]
~~~~~~~~~~~~~~~~~~~~~~~~~~~~~~~~~~~~~
Достаёт элемент с индексом n из массива arr.
n должен быть любым целочисленным типом.
Индексы в массиве начинаются с единицы.
Поддерживаются отрицательные индексы - в этом случае, будет выбран соответствующий по номеру элемент с конца. Например, arr[-1] - последний элемент массива.

Если индекс выходит за границы массива, то возвращается некоторое значение по умолчанию (0 для чисел, пустая строка для строк и т. п.).

has(arr, elem)
~~~~~~~~~~~~~~
Проверяет наличие элемента elem в массиве arr.
Возвращает 0, если элемента в массиве нет, или 1, если есть.
elem должен быть константой.

indexOf(arr, x)
~~~~~~~~~~~~~~~
Возвращает индекс элемента x (начиная с 1), если он есть в массиве, или 0, если его нет.

countEqual(arr, x)
~~~~~~~~~~~~~~~~~~
Возвращает количество элементов массива, равных x. Эквивалентно arrayCount(elem -> elem = x, arr).

arrayEnumerate(arr)
~~~~~~~~~~~~~~~~~~~
Возвращает массив [1, 2, 3, ..., length(arr)]

Эта функция обычно используется совместно с ARRAY JOIN. Она позволяет, после применения ARRAY JOIN, посчитать что-либо только один раз для каждого массива. Пример:

.. code-block:: sql

  SELECT
      count() AS Reaches,
      countIf(num = 1) AS Hits
  FROM test.hits
  ARRAY JOIN
      GoalsReached,
      arrayEnumerate(GoalsReached) AS num
  WHERE CounterID = 160656
  LIMIT 10

<<<<<<< HEAD
.. code-block:: text

=======
>>>>>>> e9ea838c
  ┌─Reaches─┬──Hits─┐
  │   95606 │ 31406 │
  └─────────┴───────┘

В этом примере, Reaches - число достижений целей (строк, получившихся после применения ARRAY JOIN), а Hits - число хитов (строк, которые были до ARRAY JOIN). В данном случае, тот же результат можно получить проще:

.. code-block:: sql

  SELECT
      sum(length(GoalsReached)) AS Reaches,
      count() AS Hits
  FROM test.hits
  WHERE (CounterID = 160656) AND notEmpty(GoalsReached)

<<<<<<< HEAD
.. code-block:: text

=======
>>>>>>> e9ea838c
  ┌─Reaches─┬──Hits─┐
  │   95606 │ 31406 │
  └─────────┴───────┘

Также эта функция может быть использована в функциях высшего порядка. Например, с её помощью можно достать индексы массива для элементов, удовлетворяющих некоторому условию.

arrayEnumerateUniq(arr, ...)
~~~~~~~~~~~~~~~~~~~~~~~~~~~~
Возвращает массив, такого же размера, как исходный, где для каждого элемента указано, какой он по счету среди элементов с таким же значением.
Например: arrayEnumerateUniq([10, 20, 10, 30]) = [1,  1,  2,  1].

Эта функция полезна при использовании ARRAY JOIN и агрегации по элементам массива.
Пример:

.. code-block:: sql

  SELECT
      Goals.ID AS GoalID,
      sum(Sign) AS Reaches,
      sumIf(Sign, num = 1) AS Visits
  FROM test.visits
  ARRAY JOIN
      Goals,
      arrayEnumerateUniq(Goals.ID) AS num
  WHERE CounterID = 160656
  GROUP BY GoalID
  ORDER BY Reaches DESC
  LIMIT 10

<<<<<<< HEAD
.. code-block:: text

=======
>>>>>>> e9ea838c
  ┌──GoalID─┬─Reaches─┬─Visits─┐
  │   53225 │    3214 │   1097 │
  │ 2825062 │    3188 │   1097 │
  │   56600 │    2803 │    488 │
  │ 1989037 │    2401 │    365 │
  │ 2830064 │    2396 │    910 │
  │ 1113562 │    2372 │    373 │
  │ 3270895 │    2262 │    812 │
  │ 1084657 │    2262 │    345 │
  │   56599 │    2260 │    799 │
  │ 3271094 │    2256 │    812 │
  └─────────┴─────────┴────────┘

В этом примере, для каждого идентификатора цели, посчитано количество достижений целей (каждый элемент вложенной структуры данных Goals является достижением целей) и количество визитов. Если бы не было ARRAY JOIN, мы бы считали количество визитов как sum(Sign). Но в данном случае, строчки были размножены по вложенной структуре Goals, и чтобы после этого учесть каждый визит один раз, мы поставили условие на значение функции arrayEnumerateUniq(Goals.ID).

Функция arrayEnumerateUniq может принимать несколько аргументов - массивов одинаковых размеров. В этом случае, уникальность считается для кортежей элементов на одинаковых позициях всех массивов.

.. code-block:: sql

  SELECT arrayEnumerateUniq([1, 1, 1, 2, 2, 2], [1, 1, 2, 1, 1, 2]) AS res

<<<<<<< HEAD
.. code-block:: text

=======
>>>>>>> e9ea838c
  ┌─res───────────┐
  │ [1,2,1,1,2,1] │
  └───────────────┘

Это нужно при использовании ARRAY JOIN с вложенной структурой данных и затем агрегации по нескольким элементам этой структуры.

arrayUniq(arr, ...)
~~~~~~~~~~~~~~~~~~~
Если передан один аргумент, считает количество разных элементов в массиве.
Если передано несколько аргументов, считает количество разных кортежей из элементов на соответствующих позициях в нескольких массивах.

Если необходимо получить список уникальных элементов массива, можно воспользоваться arrayReduce('groupUniqArray', arr).

arrayJoin(arr)
~~~~~~~~~~~~~~
Особенная функция. Смотрите раздел "Функция arrayJoin".<|MERGE_RESOLUTION|>--- conflicted
+++ resolved
@@ -91,11 +91,8 @@
   WHERE CounterID = 160656
   LIMIT 10
 
-<<<<<<< HEAD
 .. code-block:: text
 
-=======
->>>>>>> e9ea838c
   ┌─Reaches─┬──Hits─┐
   │   95606 │ 31406 │
   └─────────┴───────┘
@@ -110,11 +107,8 @@
   FROM test.hits
   WHERE (CounterID = 160656) AND notEmpty(GoalsReached)
 
-<<<<<<< HEAD
 .. code-block:: text
 
-=======
->>>>>>> e9ea838c
   ┌─Reaches─┬──Hits─┐
   │   95606 │ 31406 │
   └─────────┴───────┘
@@ -144,11 +138,8 @@
   ORDER BY Reaches DESC
   LIMIT 10
 
-<<<<<<< HEAD
 .. code-block:: text
 
-=======
->>>>>>> e9ea838c
   ┌──GoalID─┬─Reaches─┬─Visits─┐
   │   53225 │    3214 │   1097 │
   │ 2825062 │    3188 │   1097 │
@@ -170,11 +161,8 @@
 
   SELECT arrayEnumerateUniq([1, 1, 1, 2, 2, 2], [1, 1, 2, 1, 1, 2]) AS res
 
-<<<<<<< HEAD
 .. code-block:: text
 
-=======
->>>>>>> e9ea838c
   ┌─res───────────┐
   │ [1,2,1,1,2,1] │
   └───────────────┘
