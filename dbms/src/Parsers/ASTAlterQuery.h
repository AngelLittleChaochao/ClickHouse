/* Some modifications Copyright (c) 2018 BlackBerry Limited

Licensed under the Apache License, Version 2.0 (the "License");
you may not use this file except in compliance with the License.
You may obtain a copy of the License at
http://www.apache.org/licenses/LICENSE-2.0
Unless required by applicable law or agreed to in writing, software
distributed under the License is distributed on an "AS IS" BASIS,
WITHOUT WARRANTIES OR CONDITIONS OF ANY KIND, either express or implied.
See the License for the specific language governing permissions and
limitations under the License. */
#pragma once

#include <Parsers/IAST.h>
#include <Parsers/ASTQueryWithTableAndOutput.h>
#include <Parsers/ASTQueryWithOnCluster.h>


namespace DB
{

/** ALTER query:
 *  ALTER TABLE [db.]name_type
 *      ADD COLUMN col_name type [AFTER col_after],
 *      DROP COLUMN col_drop [FROM PARTITION partition],
 *      MODIFY COLUMN col_name type,
 *      ADD TO PARAMETER param_name value,
 *      DROP FROM PARAMETER param_name value,
 *      MODIFY PARAMETER param_name value
 *      DROP PARTITION partition,
<<<<<<< HEAD
 * ALTER CHANNEL [dn.]name_type
 *      ADD live_view,...
 *      DROP live_view,...
 *      SUSPEND live_view,...
 *      RESUME live_view,...
 *      REFRESH live_view,...
 *      MODIFY live_view,...
=======
 *      COMMENT_COLUMN col_name 'comment',
>>>>>>> c63ca042
 */

class ASTAlterCommand : public IAST
{
public:
    enum Type
    {
        ADD_COLUMN,
        DROP_COLUMN,
        MODIFY_COLUMN,
        COMMENT_COLUMN,
        MODIFY_PRIMARY_KEY,
        MODIFY_ORDER_BY,

        DROP_PARTITION,
        ATTACH_PARTITION,
        REPLACE_PARTITION,
        FETCH_PARTITION,
        FREEZE_PARTITION,
        FREEZE_ALL,

        DELETE,
        UPDATE,

        NO_TYPE,

        ADD_TO_PARAMETER,
        DROP_FROM_PARAMETER,
        MODIFY_PARAMETER,

        CHANNEL_ADD,
        CHANNEL_DROP,
        CHANNEL_SUSPEND,
        CHANNEL_RESUME,
        CHANNEL_REFRESH,
        CHANNEL_MODIFY
    };

    Type type = NO_TYPE;

    /** The ADD COLUMN query stores the name and type of the column to add
     *  This field is not used in the DROP query
     *  In MODIFY query, the column name and the new type are stored here
     */
    ASTPtr col_decl;

    /** The ADD COLUMN query here optionally stores the name of the column following AFTER
     * The DROP query stores the column name for deletion here
     */
    ASTPtr column;

    /** For MODIFY PRIMARY KEY
     */
    ASTPtr primary_key;

    /** For MODIFY ORDER BY
     */
    ASTPtr order_by;

    /** Used in DROP PARTITION and ATTACH PARTITION FROM queries.
     *  The value or ID of the partition is stored here.
     */
    ASTPtr partition;

    /// For DELETE/UPDATE WHERE: the predicate that filters the rows to delete/update.
    ASTPtr predicate;

    /// A list of expressions of the form `column = expr` for the UPDATE command.
    ASTPtr update_assignments;

<<<<<<< HEAD
    /** In ADD TO PARAMETER, DROP FROM PARAMETER, and MODIFY PARAMETER queries, the value of the parameter name is stored here.
      */
    ASTPtr parameter;

    /** In ADD TO PARAMETER, DROP FROM PARAMETER, and MODIFY PARAMETER queries, the values of the parameter is stored here.
     *  IN ALTER CHANNEL, ADD, DROP, SUSPEND, RESUME, REFRESH, MODIFY queries, the list of live view is tored here
     */
    ASTPtr values;
=======
    /// A column comment
    ASTPtr comment;
>>>>>>> c63ca042

    bool detach = false;        /// true for DETACH PARTITION

    bool part = false;          /// true for ATTACH PART

    bool clear_column = false;  /// for CLEAR COLUMN (do not drop column from metadata)

    /** For FETCH PARTITION - the path in ZK to the shard, from which to download the partition.
     */
    String from;

    /** For FREEZE PARTITION - place local backup to directory with specified name.
     */
    String with_name;

    /// REPLACE(ATTACH) PARTITION partition FROM db.table
    String from_database;
    String from_table;
    /// To distinguish REPLACE and ATTACH PARTITION partition FROM db.table
    bool replace = true;

    String getID(char delim) const override { return "AlterCommand" + (delim + std::to_string(static_cast<int>(type))); }

    ASTPtr clone() const override;

protected:
    void formatImpl(const FormatSettings & settings, FormatState & state, FormatStateStacked frame) const override;
};

class ASTAlterCommandList : public IAST
{
public:
    std::vector<ASTAlterCommand *> commands;

    void add(const ASTPtr & command)
    {
        commands.push_back(static_cast<ASTAlterCommand *>(command.get()));
        children.push_back(command);
    }

    String getID(char) const override { return "AlterCommandList"; }

    ASTPtr clone() const override;

protected:
    void formatImpl(const FormatSettings & settings, FormatState & state, FormatStateStacked frame) const override;
};

class ASTAlterQuery : public ASTQueryWithTableAndOutput, public ASTQueryWithOnCluster
{
public:
<<<<<<< HEAD
    String database;
    String table;
    bool is_channel{false}; /// true for ALTER CHANNEL

=======
>>>>>>> c63ca042
    ASTAlterCommandList * command_list = nullptr;

    String getID(char) const override;

    ASTPtr clone() const override;

    ASTPtr getRewrittenASTWithoutOnCluster(const std::string & new_database) const override
    {
        return removeOnCluster<ASTAlterQuery>(clone(), new_database);
    }

protected:
    void formatQueryImpl(const FormatSettings & settings, FormatState & state, FormatStateStacked frame) const override;
};

}<|MERGE_RESOLUTION|>--- conflicted
+++ resolved
@@ -28,7 +28,7 @@
  *      DROP FROM PARAMETER param_name value,
  *      MODIFY PARAMETER param_name value
  *      DROP PARTITION partition,
-<<<<<<< HEAD
+ *      COMMENT_COLUMN col_name 'comment',
  * ALTER CHANNEL [dn.]name_type
  *      ADD live_view,...
  *      DROP live_view,...
@@ -36,9 +36,6 @@
  *      RESUME live_view,...
  *      REFRESH live_view,...
  *      MODIFY live_view,...
-=======
- *      COMMENT_COLUMN col_name 'comment',
->>>>>>> c63ca042
  */
 
 class ASTAlterCommand : public IAST
@@ -109,7 +106,6 @@
     /// A list of expressions of the form `column = expr` for the UPDATE command.
     ASTPtr update_assignments;
 
-<<<<<<< HEAD
     /** In ADD TO PARAMETER, DROP FROM PARAMETER, and MODIFY PARAMETER queries, the value of the parameter name is stored here.
       */
     ASTPtr parameter;
@@ -118,10 +114,9 @@
      *  IN ALTER CHANNEL, ADD, DROP, SUSPEND, RESUME, REFRESH, MODIFY queries, the list of live view is tored here
      */
     ASTPtr values;
-=======
+
     /// A column comment
     ASTPtr comment;
->>>>>>> c63ca042
 
     bool detach = false;        /// true for DETACH PARTITION
 
@@ -173,13 +168,8 @@
 class ASTAlterQuery : public ASTQueryWithTableAndOutput, public ASTQueryWithOnCluster
 {
 public:
-<<<<<<< HEAD
-    String database;
-    String table;
     bool is_channel{false}; /// true for ALTER CHANNEL
 
-=======
->>>>>>> c63ca042
     ASTAlterCommandList * command_list = nullptr;
 
     String getID(char) const override;
