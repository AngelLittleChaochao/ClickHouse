#pragma once

#include <ext/shared_ptr_helper.h>
#include <Storages/System/IStorageSystemOneBlock.h>


namespace DB
{

class Context;


/** System table "build_options" with many params used for clickhouse building
  */
class StorageSystemBuildOptions : public ext::shared_ptr_helper<StorageSystemBuildOptions>, public IStorageSystemOneBlock<StorageSystemBuildOptions>
{
protected:
    void fillData(MutableColumns & res_columns, const Context & context, const SelectQueryInfo & query_info) const override;

<<<<<<< HEAD
    BlockInputStreams read(
        const Names & column_names,
        const SelectQueryInfo & query_info,
        const Context & context,
        QueryProcessingStage::Enum processed_stage,
        size_t max_block_size,
        unsigned num_streams) override;
=======
    using IStorageSystemOneBlock::IStorageSystemOneBlock;
>>>>>>> 2ebe6beb

public:

    std::string getName() const override { return "SystemBuildOptions"; }

    static NamesAndTypesList getNamesAndTypes();
};

}<|MERGE_RESOLUTION|>--- conflicted
+++ resolved
@@ -17,17 +17,7 @@
 protected:
     void fillData(MutableColumns & res_columns, const Context & context, const SelectQueryInfo & query_info) const override;
 
-<<<<<<< HEAD
-    BlockInputStreams read(
-        const Names & column_names,
-        const SelectQueryInfo & query_info,
-        const Context & context,
-        QueryProcessingStage::Enum processed_stage,
-        size_t max_block_size,
-        unsigned num_streams) override;
-=======
     using IStorageSystemOneBlock::IStorageSystemOneBlock;
->>>>>>> 2ebe6beb
 
 public:
 
