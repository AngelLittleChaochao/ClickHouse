--- conflicted
+++ resolved
@@ -933,63 +933,10 @@
 	/// Получить имя функции.
 	String getName() const override;
 
-	/// Получить тип результата по типам аргументов. Если функция неприменима для данных аргументов - кинуть исключение.
-<<<<<<< HEAD
-	DataTypePtr getReturnTypeImpl(const DataTypes & arguments) const override
-	{
-		if (arguments.size() != 1)
-			throw Exception("Number of arguments for function " + getName() + " doesn't match: passed "
-				+ toString(arguments.size()) + ", should be 1.",
-				ErrorCodes::NUMBER_OF_ARGUMENTS_DOESNT_MATCH);
-
-		if (!typeid_cast<const DataTypeString *>(&*arguments[0]) && !typeid_cast<const DataTypeFixedString *>(&*arguments[0])
-			&& !typeid_cast<const DataTypeArray *>(&*arguments[0]))
-			throw Exception("Illegal type " + arguments[0]->getName() + " of argument of function " + getName(),
-				ErrorCodes::ILLEGAL_TYPE_OF_ARGUMENT);
-
-		return arguments[0]->clone();
-	}
+	DataTypePtr getReturnTypeImpl(const DataTypes & arguments) const override;
 
 	/// Выполнить функцию над блоком.
-	void executeImpl(Block & block, const ColumnNumbers & arguments, size_t result) override
-	{
-		const ColumnPtr column = block.getByPosition(arguments[0]).column;
-		if (const ColumnString * col = typeid_cast<const ColumnString *>(column.get()))
-		{
-			std::shared_ptr<ColumnString> col_res = std::make_shared<ColumnString>();
-			block.getByPosition(result).column = col_res;
-			ReverseImpl::vector(col->getChars(), col->getOffsets(),
-						 col_res->getChars(), col_res->getOffsets());
-		}
-		else if (const ColumnFixedString * col = typeid_cast<const ColumnFixedString *>(column.get()))
-		{
-			auto col_res = std::make_shared<ColumnFixedString>(col->getN());
-			block.getByPosition(result).column = col_res;
-			ReverseImpl::vector_fixed(col->getChars(), col->getN(),
-							   col_res->getChars());
-		}
-		else if (const ColumnConstString * col = typeid_cast<const ColumnConstString *>(column.get()))
-		{
-			String res;
-			ReverseImpl::constant(col->getData(), res);
-			auto col_res = std::make_shared<ColumnConstString>(col->size(), res);
-			block.getByPosition(result).column = col_res;
-		}
-		else if (typeid_cast<const ColumnArray *>(column.get()) || typeid_cast<const ColumnConstArray *>(column.get()))
-		{
-			FunctionArrayReverse().execute(block, arguments, result);
-		}
-		else
-			throw Exception("Illegal column " + block.getByPosition(arguments[0]).column->getName()
-				+ " of argument of function " + getName(),
-				ErrorCodes::ILLEGAL_COLUMN);
-	}
-=======
-	DataTypePtr getReturnType(const DataTypes & arguments) const override;
-
-	/// Выполнить функцию над блоком.
-	void execute(Block & block, const ColumnNumbers & arguments, size_t result) override;
->>>>>>> 9b00f41e
+	void executeImpl(Block & block, const ColumnNumbers & arguments, size_t result) override;
 };
 
 
@@ -1572,108 +1519,8 @@
 	String getName() const override;
 
 private:
-<<<<<<< HEAD
-	DataTypePtr getReturnTypeImpl(const DataTypes & arguments) const override
-	{
-		if (arguments.size() != 2)
-			throw Exception{
-				"Number of arguments for function " + getName() + " doesn't match: passed "
-				+ toString(arguments.size()) + ", should be 2.",
-				ErrorCodes::NUMBER_OF_ARGUMENTS_DOESNT_MATCH
-			};
-
-		if (!typeid_cast<const DataTypeString *>(arguments[0].get()))
-			throw Exception{
-				"Illegal type " + arguments[0]->getName() + " of argument of function " + getName(),
-				ErrorCodes::ILLEGAL_TYPE_OF_ARGUMENT
-			};
-
-		if (!typeid_cast<const DataTypeString *>(arguments[1].get()))
-			throw Exception{
-				"Illegal type " + arguments[1]->getName() + " of argument of function " + getName(),
-				ErrorCodes::ILLEGAL_TYPE_OF_ARGUMENT
-			};
-
-		return std::make_shared<DataTypeString>();
-	}
-
-	void executeImpl(Block & block, const ColumnNumbers & arguments, const size_t result) override
-	{
-		const auto & column = block.getByPosition(arguments[0]).column;
-		const auto & column_char = block.getByPosition(arguments[1]).column;
-
-		if (!typeid_cast<const ColumnConstString *>(column_char.get()))
-			throw Exception{
-				"Second argument of function " + getName() + " must be a constant string",
-				ErrorCodes::ILLEGAL_COLUMN
-			};
-
-		const auto & trailing_char_str = static_cast<const ColumnConstString &>(*column_char).getData();
-
-		if (trailing_char_str.size() != 1)
-			throw Exception{
-				"Second argument of function " + getName() + " must be a one-character string",
-				ErrorCodes::BAD_ARGUMENTS
-			};
-
-		if (const auto col = typeid_cast<const ColumnString *>(&*column))
-		{
-			auto col_res = std::make_shared<ColumnString>();
-			block.getByPosition(result).column = col_res;
-
-			const auto & src_data = col->getChars();
-			const auto & src_offsets = col->getOffsets();
-
-			auto & dst_data = col_res->getChars();
-			auto & dst_offsets = col_res->getOffsets();
-
-			const auto size = src_offsets.size();
-			dst_data.resize(src_data.size() + size);
-			dst_offsets.resize(size);
-
-			ColumnString::Offset_t src_offset{};
-			ColumnString::Offset_t dst_offset{};
-
-			for (const auto i : ext::range(0, size))
-			{
-				const auto src_length = src_offsets[i] - src_offset;
-				memcpySmallAllowReadWriteOverflow15(&dst_data[dst_offset], &src_data[src_offset], src_length);
-				src_offset = src_offsets[i];
-				dst_offset += src_length;
-
-				if (src_length > 1 && dst_data[dst_offset - 2] != trailing_char_str.front())
-				{
-					dst_data[dst_offset - 1] = trailing_char_str.front();
-					dst_data[dst_offset] = 0;
-					++dst_offset;
-				}
-
-				dst_offsets[i] = dst_offset;
-			}
-
-			dst_data.resize_assume_reserved(dst_offset);
-		}
-		else if (const auto col = typeid_cast<const ColumnConstString *>(&*column))
-		{
-			const auto & in_data = col->getData();
-
-			block.getByPosition(result).column = std::make_shared<ColumnConstString>(
-				col->size(),
-				in_data.size() == 0 ? in_data :
-					in_data.back() == trailing_char_str.front() ? in_data : in_data + trailing_char_str);
-		}
-		else
-			throw Exception{
-				"Illegal column " + block.getByPosition(arguments[0]).column->getName()
-				+ " of argument of function " + getName(),
-				ErrorCodes::ILLEGAL_COLUMN
-			};
-	}
-=======
-	DataTypePtr getReturnType(const DataTypes & arguments) const override;
-
-	void execute(Block & block, const ColumnNumbers & arguments, const size_t result) override;
->>>>>>> 9b00f41e
+	DataTypePtr getReturnTypeImpl(const DataTypes & arguments) const override;
+	void executeImpl(Block & block, const ColumnNumbers & arguments, const size_t result) override;
 };
 
 
